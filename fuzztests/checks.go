package main

import (
	"bytes"
	"errors"
	"fmt"
	"math"
	"strconv"
	"strings"
	"testing"

	"github.com/peterstace/simplefeatures/geom"
)

func CheckWKTParse(t *testing.T, pg PostGIS, candidates []string) {
	var any bool
	for i, wkt := range candidates {
		any = true
		t.Run(fmt.Sprintf("CheckWKTParse_%d", i), func(t *testing.T) {

			// The simple feature library accepts LINEARRING WKTs. However,
			// postgis doesn't accept them. A workaround for this is to just
			// substitute LINEARRING for LINESTRING. However, this will give a
			// false negative if the corpus contains a LINEARRING WKT that
			// isn't closed (and thus won't be accepted by simple features).
			wkt := strings.ReplaceAll(wkt, "LINEARRING", "LINESTRING")

			_, sfErr := geom.UnmarshalWKT(strings.NewReader(wkt))
			isValid, reason := pg.WKTIsValidWithReason(wkt)
			if (sfErr == nil) != isValid {
				t.Logf("SimpleFeatures err: %v", sfErr)
				t.Logf("PostGIS IsValid: %v", isValid)
				t.Logf("PostGIS Reason: %v", reason)
				t.Errorf("mismatch")
			}
		})
	}
	if !any {
		// We know there are some some valid WKT strings, so if this happens
		// then something is wrong with the extraction or conversion logic.
		t.Errorf("could not extract any WKTs")
	}
}

func CheckWKBParse(t *testing.T, pg PostGIS, candidates []string) {
	var any bool
	for i, wkb := range candidates {
		buf, err := hexStringToBytes(wkb)
		if err != nil {
			continue
		}
		any = true
		t.Run(fmt.Sprintf("CheckWKBParse_%d", i), func(t *testing.T) {
			_, sfErr := geom.UnmarshalWKB(bytes.NewReader(buf))
			isValid, reason := pg.WKBIsValidWithReason(t, wkb)
			if (sfErr == nil) != isValid {
				t.Logf("WKB: %v", wkb)
				t.Logf("SimpleFeatures err: %v", sfErr)
				t.Logf("PostGIS IsValid: %v", isValid)
				t.Logf("PostGIS Reason: %v", reason)
				t.Errorf("mismatch")
			}
		})
	}
	if !any {
		// We know there are some some valid hex strings, so if this happens
		// then something is wrong with the extraction or conversion logic.
		t.Errorf("could not extract any WKBs")
	}
}

func hexStringToBytes(s string) ([]byte, error) {
	if len(s)%2 != 0 {
		return nil, errors.New("hex string must have even length")
	}
	var buf []byte
	for i := 0; i < len(s); i += 2 {
		x, err := strconv.ParseUint(s[i:i+2], 16, 8)
		if err != nil {
			return nil, err
		}
		buf = append(buf, byte(x))
	}
	return buf, nil
}

func CheckGeoJSONParse(t *testing.T, pg PostGIS, candidates []string) {
	var any bool
	for i, geojson := range candidates {
		if geojson == `{"type":"Point","coordinates":[]}` {
			// From https://tools.ietf.org/html/rfc7946#section-3.1:
			//
			// > GeoJSON processors MAY interpret Geometry objects with
			// > empty "coordinates" arrays as null objects.
			//
			// Simplefeatures chooses to accept this as an empty point, but
			// Postgres rejects it.
			continue
		}
		any = true
		t.Run(fmt.Sprintf("CheckGeoJSONParse_%d", i), func(t *testing.T) {
			_, sfErr := geom.UnmarshalGeoJSON([]byte(geojson))
			isValid, reason := pg.GeoJSONIsValidWithReason(t, geojson)
			if (sfErr == nil) != isValid {
				t.Logf("GeoJSON: %v", geojson)
				t.Logf("SimpleFeatures err: %v", sfErr)
				t.Logf("PostGIS IsValid: %v", isValid)
				t.Logf("PostGIS Reason: %v", reason)
				t.Errorf("mismatch")
			}
		})
	}
	if !any {
		// We know there are some some valid geojson strings, so if this happens
		// then something is wrong with the extraction or conversion logic.
		t.Errorf("could not extract any geojsons")
	}
}

func CheckWKT(t *testing.T, want UnaryResult, g geom.Geometry) {
	t.Run("CheckWKT", func(t *testing.T) {
		got := g.AsText()
		if strings.Contains(got, "MULTIPOINT") {
			// Skip Multipoints. This is because Postgis doesn't follow the SFA
			// spec by not including parenthesis around each individual point.
			// The simplefeatures library follows the spec correctly.
			return
		}
		want := want.AsText
		if want != got {
			t.Logf("got:  %v", got)
			t.Logf("want: %v", want)
			t.Error("mismatch")
		}
	})
}

func CheckWKB(t *testing.T, want UnaryResult, g geom.Geometry) {
	t.Run("CheckWKB", func(t *testing.T) {
		if g.IsEmptySet() && g.AsText() == "POINT EMPTY" {
			// Empty point WKB use NaN as part of their representation.
			// Go's math.NaN() and Postgis use slightly different (but
			// compatible) representations of NaN.
			return
		}
		if g.IsGeometryCollection() && g.IsEmpty() {
			// The behaviour for GeometryCollections in Postgis is to just
			// give 'GEOMETRYCOLLECTION EMPTY' whenever the contents of a
			// geometry collection are all empty geometries. This doesn't
			// seem like correct behaviour, so these cases are skipped.
			return
		}
		var got bytes.Buffer
		if err := g.AsBinary(&got); err != nil {
			t.Fatalf("writing wkb: %v", err)
		}
		want := want.AsBinary
		if !bytes.Equal(got.Bytes(), want) {
			t.Logf("got:  %v", got.Bytes())
			t.Logf("want: %v", want)
			t.Error("mismatch")
		}
	})
}

func CheckGeoJSON(t *testing.T, want UnaryResult, g geom.Geometry) {
	t.Run("CheckGeoJSON", func(t *testing.T) {
		got, err := g.MarshalJSON()
		if err != nil {
			t.Fatalf("could not convert to geojson: %v", err)
		}
		want := want.AsGeoJSON
		if want.Valid && string(got) != want.String {
			t.Logf("got:  %v", string(got))
			t.Logf("want: %v", want)
			t.Error("mismatch")
		}
	})
}

func CheckIsEmpty(t *testing.T, want UnaryResult, g geom.Geometry) {
	t.Run("CheckIsEmpty", func(t *testing.T) {
		got := g.IsEmpty()
		want := want.IsEmpty
		if got != want {
			t.Logf("got:  %v", got)
			t.Logf("want: %v", want)
			t.Error("mismatch")
		}
	})
}

func CheckDimension(t *testing.T, want UnaryResult, g geom.Geometry) {
	t.Run("CheckDimension", func(t *testing.T) {
		got := g.Dimension()
		want := want.Dimension
		if got != want {
			t.Logf("got:  %v", got)
			t.Logf("want: %v", want)
			t.Error("mismatch")
		}
	})
}

func CheckEnvelope(t *testing.T, want UnaryResult, g geom.Geometry) {
	t.Run("CheckEnvelope", func(t *testing.T) {
		if g.IsEmpty() {
			// PostGIS allows envelopes on empty geometries, but they are empty
			// envelopes. In simplefeatures, an envelope is never empty, so we
			// skip testing that case.
			return
		}
		env, ok := g.Envelope()
		if !ok {
			// We just checked IsEmpty, so this should never happen.
			panic("could not get envelope")
		}
		got := env.AsGeometry()
		want := want.Envelope

		if !got.EqualsExact(want) {
			t.Logf("got:  %v", got.AsText())
			t.Logf("want: %v", want.AsText())
			t.Error("mismatch")
		}
	})
}

func CheckIsSimple(t *testing.T, want UnaryResult, g geom.Geometry) {
	t.Run("CheckIsSimple", func(t *testing.T) {
		got, ok := g.IsSimple()
		if ok != want.IsSimple.Valid {
			t.Fatalf("Unexpected IsSimple validity, want "+
				"valid %v, got valid %v", want.IsSimple.Valid, ok)
		}
		if !want.IsSimple.Valid {
			return
		}

		// PostGIS doesn't treat MultiLineStrings containing duplicated
		// LineStrings as non-simple, e.g. MULTILINESTRING((0 0,1 1),(0 0,1
		// 1)). This doesn't seem like correct behaviour to me. It must be
		// deduplicating the LineStrings before checking simplicity. This
		// library doesn't do that, so skip any LineStrings that contain
		// duplicates.
		if g.IsMultiLineString() {
			mls := g.AsMultiLineString()
			n := mls.NumLineStrings()
			for i := 0; i < n; i++ {
				for j := 0; j < n; j++ {
					if mls.LineStringN(i).EqualsExact(mls.LineStringN(j).AsGeometry()) {
						return
					}
				}
			}
		}

		want := want.IsSimple.Bool // want.IsSimple.Valid already checked
		if got != want {
			t.Logf("got:  %v", got)
			t.Logf("want: %v", want)
			t.Error("mismatch")
		}
	})
}

func CheckBoundary(t *testing.T, want UnaryResult, g geom.Geometry) {
	t.Run("CheckBoundary", func(t *testing.T) {
		if g.IsGeometryCollection() == want.Boundary.Valid {
			t.Fatal("Unexpected boundary: "+
				"IsGeometryCollection=%v WantBoundaryValid=%v",
				g.IsGeometryCollection(), want.Boundary.Valid)
		}
		if !want.Boundary.Valid {
			return
		}

		got := g.Boundary()
		want := want.Boundary
		if !got.EqualsExact(want.Geometry, geom.IgnoreOrder) {
			t.Logf("got:  %v", got.AsText())
			t.Logf("want: %v", want.Geometry.AsText())
			t.Error("mismatch")
		}
	})
}

func CheckConvexHull(t *testing.T, want UnaryResult, g geom.Geometry) {
	t.Run("CheckConvexHull", func(t *testing.T) {
		got := g.ConvexHull()
		want := want.ConvexHull
		if !got.EqualsExact(want, geom.IgnoreOrder) {
			t.Logf("got:  %v", got.AsText())
			t.Logf("want: %v", want.AsText())
			t.Error("mismatch")
		}
	})
}

func CheckIsValid(t *testing.T, want UnaryResult, g geom.Geometry) {
	t.Run("CheckIsValid", func(t *testing.T) {
		got := g.IsValid()
		want := want.IsValid
		if got != want {
			t.Logf("got:  %t", got)
			t.Logf("want: %t", want)
			t.Error("mismatch")
		}
	})
}

func CheckIsRing(t *testing.T, want UnaryResult, g geom.Geometry) {
	t.Run("CheckIsRing", func(t *testing.T) {
		isDefined := g.IsLine() ||
			g.IsLineString() ||
			(g.IsEmptySet() && g.AsEmptySet().AsText() == "LINESTRING EMPTY")
		if want.IsRing.Valid != isDefined {
			t.Fatalf("Unexpected IsString definition: "+
				"IsLineString=%v PostGISDefined=%v",
				isDefined, want.IsRing.Valid)
		}
		if !want.IsRing.Valid {
			return
		}
		var got bool
		if g.IsLineString() {
			got = g.AsLineString().IsRing()
		}
		want := want.IsRing.Bool
		if got != want {
			t.Logf("got:  %t", got)
			t.Logf("want: %t", want)
			t.Error("mismatch")
		}
	})
}

<<<<<<< HEAD
func CheckLength(t *testing.T, want UnaryResult, g geom.Geometry) {
	if !g.IsLine() && !g.IsLineString() && !g.IsMultiLineString() {
		if _, ok := g.Length(); ok {
			t.Error("didn't expect to be able to get length but could")
		}
		return
	}
	t.Run("CheckLength", func(t *testing.T) {
		got, ok := g.Length()
		if !ok {
			t.Error("could not get length")
		}
		want := want.Length
=======
func CheckLength(t *testing.T, pg PostGIS, g geom.Geometry) {
	t.Run("CheckLength", func(t *testing.T) {
		got := g.Length()
		want := pg.Length(t, g)
>>>>>>> 49d6e4e3
		if math.Abs(got-want) > 1e-6 {
			t.Logf("got:  %v", got)
			t.Logf("want: %v", want)
			t.Error("mismatch")
		}
	})
}

func CheckEqualsExact(t *testing.T, pg PostGIS, g1, g2 geom.Geometry) {
	t.Run("CheckEqualsExact", func(t *testing.T) {
		got := g1.EqualsExact(g2)
		want := pg.OrderingEquals(t, g1, g2)
		if got != want {
			t.Logf("got:  %t", got)
			t.Logf("want: %t", want)
			t.Error("mismatch")
		}
	})
}

func CheckEquals(t *testing.T, pg PostGIS, g1, g2 geom.Geometry) {
	t.Run("CheckEquals", func(t *testing.T) {
		if g1.IsGeometryCollection() || g2.IsGeometryCollection() {
			// PostGIS cannot calculate Equals for geometry collections.
			return
		}
		got, err := g1.Equals(g2)
		if err != nil {
			return // operation not implemented
		}
		want := pg.Equals(t, g1, g2)
		if got != want {
			t.Logf("got:  %t", got)
			t.Logf("want: %t", want)
			t.Error("mismatch")
		}
	})
}

func CheckIntersects(t *testing.T, pg PostGIS, g1, g2 geom.Geometry) {
	t.Run("CheckIntersects", func(t *testing.T) {
		got := g1.Intersects(g2)
		want := pg.Intersects(t, g1, g2)
		if got != want {
			t.Logf("got:  %t", got)
			t.Logf("want: %t", want)
			t.Error("mismatch")
		}
	})
}

func CheckIntersection(t *testing.T, pg PostGIS, g1, g2 geom.Geometry) {
	t.Run("CheckIntersection", func(t *testing.T) {
		got, err := g1.Intersection(g2)
		if err != nil {
			return // operation not implemented
		}
		want := pg.Intersection(t, g1, g2)

		if got.IsEmpty() && want.IsEmpty() {
			return // Both empty, so they match.
		}

		if got.IsGeometryCollection() || want.IsGeometryCollection() {
			// GeometryCollections are not supported by ST_Equals. So there's
			// not much that we can do here.
			return
		}

		// PostGIS TolerantEquals (a chain of ST_SnapToGrid and ST_Equals) is
		// used rather than in memory ExactEquals because simplefeatures does
		// not implement intersect in exactly the same way as PostGIS.

		if !pg.TolerantEquals(t, got, want) {
			t.Logf("g1:   %s", g1.AsText())
			t.Logf("g2:   %s", g2.AsText())
			t.Logf("got:  %s", got.AsText())
			t.Logf("want: %s", want.AsText())
			t.Error("mismatch")
		}
	})
}

func CheckArea(t *testing.T, want UnaryResult, g geom.Geometry) {
	t.Run("CheckArea", func(t *testing.T) {
		got := g.Area()
		want := want.Area
		const eps = 0.000000001
		if math.Abs(got-want) > eps {
			t.Logf("got:  %v", got)
			t.Logf("want: %v", want)
			t.Error("mismatch")
		}
	})
}

func CheckCentroid(t *testing.T, want UnaryResult, g geom.Geometry) {
	t.Run("CheckCentroid", func(t *testing.T) {
		if !g.IsPolygon() && !g.IsMultiPolygon() {
			return
		}

		got, ok := g.Centroid()
		want := want.Cetroid

		if !ok {
			if !want.IsEmpty() {
				t.Log("got:  undefined")
				t.Logf("want: %v", want.AsText())
				t.Error("mismatch")
			}
		} else {
			if !got.EqualsExact(want, geom.Tolerance(0.000000001)) {
				t.Logf("got:  %v", got.AsText())
				t.Logf("want: %v", want.AsText())
				t.Error("mismatch")
			}
		}
	})
}

func CheckReverse(t *testing.T, want UnaryResult, g geom.Geometry) {
	t.Run("CheckReverse", func(t *testing.T) {
		got := g.Reverse()
		want := want.Reverse
		if !got.EqualsExact(want) {
			t.Logf("got:  %v", got.AsText())
			t.Logf("want: %v", want.AsText())
			t.Error("mismatch")
		}
	})
}<|MERGE_RESOLUTION|>--- conflicted
+++ resolved
@@ -335,29 +335,12 @@
 	})
 }
 
-<<<<<<< HEAD
 func CheckLength(t *testing.T, want UnaryResult, g geom.Geometry) {
-	if !g.IsLine() && !g.IsLineString() && !g.IsMultiLineString() {
-		if _, ok := g.Length(); ok {
-			t.Error("didn't expect to be able to get length but could")
-		}
-		return
-	}
-	t.Run("CheckLength", func(t *testing.T) {
-		got, ok := g.Length()
-		if !ok {
-			t.Error("could not get length")
-		}
-		want := want.Length
-=======
-func CheckLength(t *testing.T, pg PostGIS, g geom.Geometry) {
 	t.Run("CheckLength", func(t *testing.T) {
 		got := g.Length()
-		want := pg.Length(t, g)
->>>>>>> 49d6e4e3
-		if math.Abs(got-want) > 1e-6 {
-			t.Logf("got:  %v", got)
-			t.Logf("want: %v", want)
+		if math.Abs(got-want.Length) > 1e-6 {
+			t.Logf("got:  %v", got)
+			t.Logf("want: %v", want.Length)
 			t.Error("mismatch")
 		}
 	})
