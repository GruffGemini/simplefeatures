--- conflicted
+++ resolved
@@ -229,20 +229,10 @@
 	if s.IsEmpty() || s.IsClosed() {
 		return MultiPoint{}
 	}
-<<<<<<< HEAD
-	first := s.seq.GetXY(0)
-	last := s.seq.GetXY(s.seq.Length() - 1)
-	fs := []float64{
-		first.X, first.Y,
-		last.X, last.Y,
-	}
-	return mustNewMultiPoint(NewSequence(fs, DimXY))
-=======
 	return NewMultiPoint([]Point{
 		s.StartPoint(),
 		s.EndPoint(),
 	})
->>>>>>> a22a463d
 }
 
 // Value implements the database/sql/driver.Valuer interface by returning the
