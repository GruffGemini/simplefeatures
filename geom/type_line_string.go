--- conflicted
+++ resolved
@@ -474,13 +474,13 @@
 	return NewMultiPoint(pts)
 }
 
-<<<<<<< HEAD
 // Densify returns a new LineString with additional linearly interpolated
 // control points such that the distance between any two consecutive control
 // points is at most the given maxDistance.
 func (s LineString) Densify(minDistance float64) LineString {
 	return NewLineString(densify(s.seq, minDistance))
-=======
+}
+
 // SnapToGrid returns a copy of the LineString with all coordinates snapped to
 // a base 10 grid.
 //
@@ -494,5 +494,4 @@
 // geometry was valid.
 func (s LineString) SnapToGrid(decimalPlaces int) LineString {
 	return s.TransformXY(snapToGridXY(decimalPlaces))
->>>>>>> b9997a5c
 }