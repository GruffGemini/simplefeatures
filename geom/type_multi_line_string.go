--- conflicted
+++ resolved
@@ -167,11 +167,7 @@
 					return rtree.Stop
 				}
 				boundary := intersectionOfMultiPointAndMultiPoint(ls.Boundary(), otherLS.Boundary())
-<<<<<<< HEAD
-				if !hasIntersectionPointWithMultiPoint(mustNewPointFromXY(inter.ptA), boundary) {
-=======
 				if !hasIntersectionPointWithMultiPoint(inter.ptA.AsPoint(), boundary) {
->>>>>>> 07f23565
 					isSimple = false
 					return rtree.Stop
 				}
@@ -362,11 +358,7 @@
 	if sumLength == 0 {
 		return NewEmptyPoint(DimXY)
 	}
-<<<<<<< HEAD
-	return mustNewPointFromXY(sumXY.Scale(1.0 / sumLength))
-=======
 	return sumXY.Scale(1.0 / sumLength).AsPoint()
->>>>>>> 07f23565
 }
 
 // Reverse in the case of MultiLineString outputs each component line string in their
@@ -430,11 +422,7 @@
 		seq := m.LineStringN(i).Coordinates()
 		n := seq.Length()
 		for j := 1; j < n-1; j++ {
-<<<<<<< HEAD
-			candidate := mustNewPointFromXY(seq.GetXY(j))
-=======
 			candidate := seq.GetXY(j).AsPoint()
->>>>>>> 07f23565
 			nearest.consider(candidate)
 		}
 	}
