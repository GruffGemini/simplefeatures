--- conflicted
+++ resolved
@@ -247,12 +247,7 @@
 			mod2Points = append(mod2Points, pt)
 		}
 	}
-<<<<<<< HEAD
-	seq := NewSequence(floats, DimXY)
-	return mustNewMultiPoint(seq)
-=======
 	return NewMultiPoint(mod2Points)
->>>>>>> a22a463d
 }
 
 // Value implements the database/sql/driver.Valuer interface by returning the
