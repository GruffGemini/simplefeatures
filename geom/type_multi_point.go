package geom

import (
	"bytes"
	"database/sql/driver"
	"io"
	"unsafe"
)

// MultiPoint is a 0-dimensional geometric collection of points. The points are
// not connected or ordered.
//
// Its assertions are:
//
// 1. It must be made up of 0 or more valid Points.
type MultiPoint struct {
	pts []Point
}

func NewMultiPoint(pts []Point, opts ...ConstructorOption) MultiPoint {
	return MultiPoint{pts}
}

// NewMultiPointOC creates a new MultiPoint consisting of a Point for each
// non-empty OptionalCoordinate.
func NewMultiPointOC(coords []OptionalCoordinates, opts ...ConstructorOption) MultiPoint {
	var pts []Point
	for _, c := range coords {
		pt := NewPointOC(c, opts...)
		pts = append(pts, pt)
	}
	return NewMultiPoint(pts, opts...)
}

// NewMultiPointC creates a new MultiPoint consisting of a point for each coordinate.
func NewMultiPointC(coords []Coordinates, opts ...ConstructorOption) MultiPoint {
	var pts []Point
	for _, c := range coords {
		pt := NewPointC(c, opts...)
		pts = append(pts, pt)
	}
	return NewMultiPoint(pts, opts...)
}

// NewMultiPointXY creates a new MultiPoint consisting of a point for each XY.
func NewMultiPointXY(pts []XY, opts ...ConstructorOption) MultiPoint {
	return NewMultiPointC(oneDimXYToCoords(pts))
}

// AsGeometry converts this MultiPoint into a Geometry.
func (m MultiPoint) AsGeometry() Geometry {
	return Geometry{multiPointTag, unsafe.Pointer(&m)}
}

// NumPoints gives the number of element points making up the MultiPoint.
func (m MultiPoint) NumPoints() int {
	return len(m.pts)
}

// PointN gives the nth (zero indexed) Point.
func (m MultiPoint) PointN(n int) Point {
	return m.pts[n]
}

func (m MultiPoint) AsText() string {
	return string(m.AppendWKT(nil))
}

func (m MultiPoint) AppendWKT(dst []byte) []byte {
	dst = append(dst, "MULTIPOINT"...)
	if len(m.pts) == 0 {
		return append(dst, " EMPTY"...)
	}
	dst = append(dst, '(')
	for i, pt := range m.pts {
		xy, ok := pt.XY()
		if ok {
			dst = append(dst, '(')
			dst = appendFloat(dst, xy.X)
			dst = append(dst, ' ')
			dst = appendFloat(dst, xy.Y)
			dst = append(dst, ')')
		} else {
			dst = append(dst, "EMPTY"...)
		}
		if i != len(m.pts)-1 {
			dst = append(dst, ',')
		}
	}
	return append(dst, ')')
}

// IsSimple returns true iff no two of its points are equal.
func (m MultiPoint) IsSimple() bool {
	seen := make(map[XY]bool)
	for _, p := range m.pts {
		xy, ok := p.XY()
		if !ok {
			continue
		}
		if seen[xy] {
			return false
		}
		seen[xy] = true
	}
	return true
}

func (m MultiPoint) Intersection(g Geometry) (Geometry, error) {
	return intersection(m.AsGeometry(), g)
}

func (m MultiPoint) Intersects(g Geometry) bool {
	return hasIntersection(m.AsGeometry(), g)
}

func (m MultiPoint) IsEmpty() bool {
	for _, pt := range m.pts {
		if !pt.IsEmpty() {
			return false
		}
	}
	return true
}

func (m MultiPoint) Equals(other Geometry) (bool, error) {
	return equals(m.AsGeometry(), other)
}

func (m MultiPoint) Envelope() (Envelope, bool) {
	var has bool
	var env Envelope
	for _, pt := range m.pts {
		xy, ok := pt.XY()
		if !ok {
			continue
		}
		if has {
			env = env.ExtendToIncludePoint(xy)
		} else {
			env = NewEnvelope(xy)
			has = true
		}
	}
	return env, has
}

func (m MultiPoint) Boundary() GeometryCollection {
	return NewGeometryCollection(nil)
}

func (m MultiPoint) Value() (driver.Value, error) {
	var buf bytes.Buffer
	err := m.AsBinary(&buf)
	return buf.Bytes(), err
}

func (m MultiPoint) AsBinary(w io.Writer) error {
	marsh := newWKBMarshaller(w)
	marsh.writeByteOrder()
	marsh.writeGeomType(wkbGeomTypeMultiPoint)
	n := m.NumPoints()
	marsh.writeCount(n)
	for i := 0; i < n; i++ {
		pt := m.PointN(i)
		marsh.setErr(pt.AsBinary(w))
	}
	return marsh.err
}

// ConvexHull finds the convex hull of the set of points. This may either be
// the empty set, a single point, a line, or a polygon.
func (m MultiPoint) ConvexHull() Geometry {
	return convexHull(m.AsGeometry())
}

func (m MultiPoint) MarshalJSON() ([]byte, error) {
	return marshalGeoJSON("MultiPoint", m.Coordinates())
}

// Coordinates returns the coordinates of the points represented by the
// MultiPoint.
func (m MultiPoint) Coordinates() []OptionalCoordinates {
	coords := make([]OptionalCoordinates, len(m.pts))
	for i := range coords {
		coords[i] = m.pts[i].Coordinates()
	}
	return coords
}

// TransformXY transforms this MultiPoint into another MultiPoint according to fn.
func (m MultiPoint) TransformXY(fn func(XY) XY, opts ...ConstructorOption) (Geometry, error) {
	coords := m.Coordinates()
	transformOptional1dCoords(coords, fn)
	return NewMultiPointOC(coords, opts...).AsGeometry(), nil
}

// EqualsExact checks if this MultiPoint is exactly equal to another MultiPoint.
func (m MultiPoint) EqualsExact(other Geometry, opts ...EqualsExactOption) bool {
	return other.IsMultiPoint() &&
		multiPointExactEqual(m, other.AsMultiPoint(), opts)
}

// IsValid checks if this MultiPoint is valid. However, there is no way to indicate
// whether or not MultiPoint is valid, so this function always returns true
func (m MultiPoint) IsValid() bool {
	return true
}

<<<<<<< HEAD
// Reverse in the case of MultiPoint outputs each component point in their
// original order.
=======
// Centroid gives the centroid of the coordinates of the multi line string.
// It returns true iff the centroid is well defined.
func (m MultiPoint) Centroid() (Point, bool) {
	n := m.NumPoints()
	if n == 0 {
		return Point{}, false
	}
	var sumX, sumY float64
	for i := 0; i < n; i++ {
		p := m.PointN(i)
		sumX += p.XY().X
		sumY += p.XY().Y
	}
	return NewPointF(sumX/float64(n), sumY/float64(n)), true
}

// Reverse in the case of MultiPoint outputs each component point in their original order.
>>>>>>> e9feb93f
func (m MultiPoint) Reverse() MultiPoint {
	return m
}<|MERGE_RESOLUTION|>--- conflicted
+++ resolved
@@ -207,28 +207,24 @@
 	return true
 }
 
-<<<<<<< HEAD
+// Centroid gives the centroid of the coordinates of the MultiPoint.
+func (m MultiPoint) Centroid() Point {
+	n := m.NumPoints()
+	if n == 0 {
+		return NewEmptyPoint()
+	}
+	var sum XY
+	for i := 0; i < n; i++ {
+		xy, ok := m.PointN(i).XY()
+		if ok {
+			sum = sum.Add(xy)
+		}
+	}
+	return NewPointXY(sum.Scale(1 / float64(n)))
+}
+
 // Reverse in the case of MultiPoint outputs each component point in their
 // original order.
-=======
-// Centroid gives the centroid of the coordinates of the multi line string.
-// It returns true iff the centroid is well defined.
-func (m MultiPoint) Centroid() (Point, bool) {
-	n := m.NumPoints()
-	if n == 0 {
-		return Point{}, false
-	}
-	var sumX, sumY float64
-	for i := 0; i < n; i++ {
-		p := m.PointN(i)
-		sumX += p.XY().X
-		sumY += p.XY().Y
-	}
-	return NewPointF(sumX/float64(n), sumY/float64(n)), true
-}
-
-// Reverse in the case of MultiPoint outputs each component point in their original order.
->>>>>>> e9feb93f
 func (m MultiPoint) Reverse() MultiPoint {
 	return m
 }