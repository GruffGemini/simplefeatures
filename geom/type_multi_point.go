package geom

import (
	"database/sql/driver"
	"fmt"
	"unsafe"
)

// MultiPoint is a 0-dimensional geometry that is a collection of points. Its
// zero value is the empty MultiPoint (i.e. a collection of zero points) with
// 2D coordinates type. It is immutable after creation.
type MultiPoint struct {
	// Invariant: ctype matches the coordinates type of each point.
	points []Point
	ctype  CoordinatesType
}

// NewMultiPoint creates a MultiPoint from a list of Points. The coordinate
// type of the MultiPoint is the lowest common coordinates type of its Points.
func NewMultiPoint(pts []Point, opts ...ConstructorOption) MultiPoint {
	if len(pts) == 0 {
		return MultiPoint{}
	}

	ctype := DimXYZM
	for _, p := range pts {
		ctype &= p.CoordinatesType()
	}

	forced := forceCoordinatesTypeOfPointSlice(pts, ctype)
	return MultiPoint{forced, ctype}
}

// Type returns the GeometryType for a MultiPoint
func (m MultiPoint) Type() GeometryType {
	return TypeMultiPoint
}

// AsGeometry converts this MultiPoint into a Geometry.
func (m MultiPoint) AsGeometry() Geometry {
	return Geometry{TypeMultiPoint, unsafe.Pointer(&m)}
}

// NumPoints gives the number of element points making up the MultiPoint.
func (m MultiPoint) NumPoints() int {
	return len(m.points)
}

// PointN gives the nth (zero indexed) Point.
func (m MultiPoint) PointN(n int) Point {
	return m.points[n]
}

// AsText returns the WKT (Well Known Text) representation of this geometry.
func (m MultiPoint) AsText() string {
	return string(m.AppendWKT(nil))
}

// AppendWKT appends the WKT (Well Known Text) representation of this geometry
// to the input byte slice.
func (m MultiPoint) AppendWKT(dst []byte) []byte {
	dst = appendWKTHeader(dst, "MULTIPOINT", m.CoordinatesType())
	if len(m.points) == 0 {
		return appendWKTEmpty(dst)
	}
	dst = append(dst, '(')
	for i, pt := range m.points {
		if i > 0 {
			dst = append(dst, ',')
		}
		dst = pt.appendWKTBody(dst)
	}
	return append(dst, ')')
}

// IsSimple returns true if this geometry contains no anomalous geometry
// points, such as self intersection or self tangency.  MultiPoints are simple
// if and only if no two of its points have equal XY coordinates.
func (m MultiPoint) IsSimple() bool {
	seen := make(map[XY]bool)
	for i := 0; i < m.NumPoints(); i++ {
		xy, ok := m.PointN(i).XY()
		if !ok {
			continue
		}
		if seen[xy] {
			return false
		}
		seen[xy] = true
	}
	return true
}

// IsEmpty return true if and only if this MultiPoint doesn't contain any
// Points, or only contains empty Points.
func (m MultiPoint) IsEmpty() bool {
	for _, pt := range m.points {
		if !pt.IsEmpty() {
			return false
		}
	}
	return true
}

// Envelope returns the Envelope that most tightly surrounds the geometry. If
// the geometry is empty, then false is returned.
func (m MultiPoint) Envelope() (Envelope, bool) {
	var has bool
	var env Envelope
	for i := 0; i < m.NumPoints(); i++ {
		xy, ok := m.PointN(i).XY()
		if !ok {
			continue
		}
		if has {
			env = env.ExtendToIncludePoint(xy)
		} else {
			env = NewEnvelope(xy)
			has = true
		}
	}
	return env, has
}

// Boundary returns the spatial boundary for this MultiPoint, which is always
// the empty set. This is represented by the empty GeometryCollection.
func (m MultiPoint) Boundary() GeometryCollection {
	return GeometryCollection{}
}

// Value implements the database/sql/driver.Valuer interface by returning the
// WKB (Well Known Binary) representation of this Geometry.
func (m MultiPoint) Value() (driver.Value, error) {
	return m.AsBinary(), nil
}

// Scan implements the database/sql.Scanner interface by parsing the src value
// as WKB (Well Known Binary).
//
// If the WKB doesn't represent a MultiPoint geometry, then an error is returned.
//
// It constructs the resultant geometry with no ConstructionOptions. If
// ConstructionOptions are needed, then the value should be scanned into a byte
// slice and then UnmarshalWKB called manually (passing in the
// ConstructionOptions as desired).
func (m *MultiPoint) Scan(src interface{}) error {
	return scanAsType(src, m, TypeMultiPoint)
}

// AsBinary returns the WKB (Well Known Text) representation of the geometry.
func (m MultiPoint) AsBinary() []byte {
	return m.AppendWKB(nil)
}

// AppendWKB appends the WKB (Well Known Text) representation of the geometry
// to the input slice.
func (m MultiPoint) AppendWKB(dst []byte) []byte {
	marsh := newWKBMarshaller(dst)
	marsh.writeByteOrder()
	marsh.writeGeomType(TypeMultiPoint, m.CoordinatesType())
	n := m.NumPoints()
	marsh.writeCount(n)
	for i := 0; i < n; i++ {
		pt := m.PointN(i)
		marsh.buf = pt.AppendWKB(marsh.buf)
	}
	return marsh.buf
}

// ConvexHull returns the geometry representing the smallest convex geometry
// that contains this geometry.
func (m MultiPoint) ConvexHull() Geometry {
	return convexHull(m.AsGeometry())
}

// MarshalJSON implements the encoding/json.Marshaller interface by encoding
// this geometry as a GeoJSON geometry object.
func (m MultiPoint) MarshalJSON() ([]byte, error) {
	var dst []byte
	dst = append(dst, `{"type":"MultiPoint","coordinates":[`...)
	first := true
	for _, pt := range m.points {
		c, ok := pt.Coordinates()
		if ok {
			if !first {
				dst = append(dst, ',')
			}
			first = false
			dst = appendGeoJSONCoordinate(dst, c)
		}
	}
	dst = append(dst, "]}"...)
	return dst, nil
}

// Coordinates returns the coordinates of the non-empty points represented by
// the MultiPoint.
func (m MultiPoint) Coordinates() Sequence {
	ctype := m.CoordinatesType()
	coords := make([]float64, 0, len(m.points)*ctype.Dimension())
	for _, pt := range m.points {
		if c, ok := pt.Coordinates(); ok {
			coords = c.appendFloat64s(coords)
		}
	}
	return NewSequence(coords, ctype)
}

// TransformXY transforms this MultiPoint into another MultiPoint according to fn.
func (m MultiPoint) TransformXY(fn func(XY) XY, opts ...ConstructorOption) (MultiPoint, error) {
	txPoints := make([]Point, len(m.points))
	for i, pt := range m.points {
		if c, ok := pt.Coordinates(); ok {
			c.XY = fn(c.XY)
			txPoints[i] = NewPoint(c, opts...)
		} else {
			txPoints[i] = pt
		}
	}
	return NewMultiPoint(txPoints), nil
}

// Centroid gives the centroid of the coordinates of the MultiPoint.
func (m MultiPoint) Centroid() Point {
	var sum XY
	var n int
	for i := 0; i < m.NumPoints(); i++ {
		xy, ok := m.PointN(i).XY()
		if ok {
			sum = sum.Add(xy)
			n++
		}
	}
	if n == 0 {
		return NewEmptyPoint(DimXY)
	}
	return NewPointFromXY(sum.Scale(1 / float64(n)))
}

// Reverse in the case of MultiPoint outputs each component point in their
// original order.
func (m MultiPoint) Reverse() MultiPoint {
	return m
}

// CoordinatesType returns the CoordinatesType used to represent points making
// up the geometry.
func (m MultiPoint) CoordinatesType() CoordinatesType {
	return m.ctype
}

// ForceCoordinatesType returns a new MultiPoint with a different CoordinatesType. If a
// dimension is added, then new values are populated with 0.
func (m MultiPoint) ForceCoordinatesType(newCType CoordinatesType) MultiPoint {
	newPoints := forceCoordinatesTypeOfPointSlice(m.points, newCType)
	return MultiPoint{newPoints, newCType}
}

// forceCoordinatesTypeOfPointSlice creates a new slice of Points, each forced
// to a new coordinates type.
func forceCoordinatesTypeOfPointSlice(pts []Point, ctype CoordinatesType) []Point {
	cp := make([]Point, len(pts))
	for i, pt := range pts {
		cp[i] = pt.ForceCoordinatesType(ctype)
	}
	return cp
}

// Force2D returns a copy of the MultiPoint with Z and M values removed.
func (m MultiPoint) Force2D() MultiPoint {
	return m.ForceCoordinatesType(DimXY)
}

// PointOnSurface returns one of the Points in the Collection.
func (m MultiPoint) PointOnSurface() Point {
	nearest := newNearestPointAccumulator(m.Centroid())
	n := m.NumPoints()
	for i := 0; i < n; i++ {
		nearest.consider(m.PointN(i).Force2D())
	}
	return nearest.point
}

func (m MultiPoint) asXYs() []XY {
	xys := make([]XY, 0, len(m.points))
	for _, pt := range m.points {
		if xy, ok := pt.XY(); ok {
			xys = append(xys, xy)
		}
	}
	return xys
}

// Dump returns the MultiPoint represented as a Point slice.
func (m MultiPoint) Dump() []Point {
	pts := make([]Point, len(m.points))
	copy(pts, m.points)
	return pts
<<<<<<< HEAD
=======
}

// DumpCoordinates returns the non-empty points in a MultiPoint represented as
// a Sequence.
func (m MultiPoint) DumpCoordinates() Sequence {
	ctype := m.CoordinatesType()
	n := m.seq.Length()
	empty := m.empty.CountTrue()
	nonEmpty := make([]float64, 0, ctype.Dimension()*(n-empty))
	for i := 0; i < n; i++ {
		if m.empty.Get(i) {
			continue
		}
		nonEmpty = m.seq.Get(i).appendFloat64s(nonEmpty)
	}
	seq := NewSequence(nonEmpty, ctype)
	seq.assertNoUnusedCapacity()
	return seq
}

// Summary returns a text summary of the MultiPoint following a similar format to https://postgis.net/docs/ST_Summary.html.
func (m MultiPoint) Summary() string {
	var pointSuffix string
	numPoints := m.NumPoints()
	if numPoints != 1 {
		pointSuffix = "s"
	}
	return fmt.Sprintf("%s[%s] with %d point%s", m.Type(), m.CoordinatesType(), numPoints, pointSuffix)
}

// String returns the string representation of the MultiPoint.
func (m MultiPoint) String() string {
	return m.Summary()
>>>>>>> 235a9592
}<|MERGE_RESOLUTION|>--- conflicted
+++ resolved
@@ -296,25 +296,19 @@
 	pts := make([]Point, len(m.points))
 	copy(pts, m.points)
 	return pts
-<<<<<<< HEAD
-=======
 }
 
 // DumpCoordinates returns the non-empty points in a MultiPoint represented as
 // a Sequence.
 func (m MultiPoint) DumpCoordinates() Sequence {
 	ctype := m.CoordinatesType()
-	n := m.seq.Length()
-	empty := m.empty.CountTrue()
-	nonEmpty := make([]float64, 0, ctype.Dimension()*(n-empty))
-	for i := 0; i < n; i++ {
-		if m.empty.Get(i) {
-			continue
-		}
-		nonEmpty = m.seq.Get(i).appendFloat64s(nonEmpty)
+	nonEmpty := make([]float64, 0, len(m.points)*ctype.Dimension())
+	for _, pt := range m.points {
+		if c, ok := pt.Coordinates(); ok {
+			nonEmpty = c.appendFloat64s(nonEmpty)
+		}
 	}
 	seq := NewSequence(nonEmpty, ctype)
-	seq.assertNoUnusedCapacity()
 	return seq
 }
 
@@ -331,5 +325,4 @@
 // String returns the string representation of the MultiPoint.
 func (m MultiPoint) String() string {
 	return m.Summary()
->>>>>>> 235a9592
 }