package geom

import (
	"strconv"
	"testing"
)

func TestFindInteractionPoints(t *testing.T) {
	for i, tt := range []struct {
		inputWKTs           []string
		multiPointOutputWKT string
	}{
		// Single LineString cases (all interactions are self-interactions).
		{
			// LineString start and endpoints are included.
			[]string{"LINESTRING(0 0,1 1)"},
			"MULTIPOINT(0 0,1 1)",
		},
		{
			// LineString intermediate points are NOT included.
			[]string{"LINESTRING(0 0,1 1,2 2)"},
			"MULTIPOINT(0 0,2 2)",
		},
		{
			// For closed LineStrings, the start/end point is the same so we
			// just get a single interaction point.
			[]string{"LINESTRING(0 0,0 1,1 0,0 0)"},
			"MULTIPOINT(0 0)",
		},
		{
			// LineStrings self-intersections are interaction points.
			[]string{"LINESTRING(0 0,1 1,2 2,2 0,1 1,0 2)"},
			"MULTIPOINT(0 0,1 1,0 2)",
		},
		{
			// Combination of closed and self-intersecting LineString.
			[]string{"LINESTRING(0 0,1 1,2 2,2 0,1 1,0 2,0 0)"},
			"MULTIPOINT(0 0,1 1)",
		},
		{
			// Self intersections at endpoints are interaction points.
			[]string{"LINESTRING(0 0,1 1,2 2,2 0,1 1)"},
			"MULTIPOINT(0 0,1 1)",
		},
		{
			// LineStrings that reverse back on themselves have an interaction
			// point at the at the reversal point.
			[]string{"LINESTRING(0 0,1 1,0 0)"},
			"MULTIPOINT(0 0,1 1)",
		},
		{
			// Even when a point appears multiple times, it's NOT an action
			// point if the prev/next points are the same.
			[]string{"LINESTRING(0 0,1 1,2 2,1 1,0 0)"},
			"MULTIPOINT(0 0,2 2)",
		},
		{
			// Bowtie shape (brings a few cases together).
			[]string{"LINESTRING(0 0,1 0,2 0,3 1,3 -1,2 0,1 0,0 0,-1 -1,-1 1,0 0)"},
			"MULTIPOINT(0 0,2 0)",
		},

		// Interaction between multiple LineStrings.
		{
			[]string{"MULTILINESTRING((0 0,1 1,2 2),(0 2,1 1,2 0))"},
			"MULTIPOINT(0 0,1 1,2 2,0 2,2 0)",
		},
		{
			[]string{"LINESTRING(0 0,1 1,2 2)", "LINESTRING(0 2,1 1,2 0)"},
			"MULTIPOINT(0 0,1 1,2 2,0 2,2 0)",
		},
		{
			[]string{"LINESTRING(0 0,0 1,1 1,2 1,2 0)", "LINESTRING(0 2,0 1,1 1,2 1,2 2)"},
			"MULTIPOINT(0 0,0 1,0 2,2 0,2 1,2 2)",
		},

		// Point/MultiPoint cases.
		{
			[]string{"POINT(1 2)"},
			"MULTIPOINT(1 2)",
		},
		{
			[]string{"POINT(1 2)", "POINT(1 2)"},
			"MULTIPOINT(1 2)",
		},
		{
			[]string{"POINT(1 2)", "POINT(2 1)"},
			"MULTIPOINT(1 2,2 1)",
		},
		{
			[]string{"MULTIPOINT(1 2,1 2)"},
			"MULTIPOINT(1 2)",
		},
		{
			[]string{"MULTIPOINT(1 2,2 1)"},
			"MULTIPOINT(1 2,2 1)",
		},
		{
			[]string{"MULTIPOINT(1 2,EMPTY)"},
			"MULTIPOINT(1 2)",
		},
		{
			[]string{"MULTIPOINT(EMPTY,1 2)"},
			"MULTIPOINT(1 2)",
		},

		// Points introduce interaction points where there wouldn't normally be one.
		{
			[]string{"LINESTRING(0 0,1 1,2 2)", "POINT(1 1)"},
			"MULTIPOINT(0 0,1 1,2 2)",
		},
		{
			[]string{"POINT(1 1)", "LINESTRING(0 0,1 1,2 2)"},
			"MULTIPOINT(0 0,1 1,2 2)",
		},

		// Polygons and MultiPolygons work the same way as LineStrings, but
		// using the boundaries.
		{
			[]string{"POLYGON((0 0,3 0,3 3,0 3,0 0),(2 1,3 3,1 2,2 1))"},
			"MULTIPOINT(0 0,2 1,3 3)",
		},
		{
			[]string{"MULTIPOLYGON(((0 0,3 0,3 3,0 3,0 0)),((4 1,5 2,3 3,4 1)))"},
			"MULTIPOINT(0 0,4 1,3 3)",
		},

		// Multiple Polygons
		{
			[]string{"POLYGON((0 0,0 2,1 2,2 2,2 1,2 0,0 0))", "POLYGON((1 1,2 1,3 1,3 3,1 3,1 2,1 1))"},
			"MULTIPOINT(0 0,1 1,1 2,2 1)",
		},
		{
			[]string{"POLYGON((0 0,0 1,1 1,2 1,2 0,1 0,0 0))", "POLYGON((0 1,0 2,1 2,2 2,2 1,1 1,0 1))"},
			"MULTIPOINT(0 0,0 1,2 1)",
		},
	} {
		t.Run(strconv.Itoa(i), func(t *testing.T) {
			inputs := make([]Geometry, len(tt.inputWKTs))
			for i, wkt := range tt.inputWKTs {
				var err error
				inputs[i], err = UnmarshalWKT(wkt)
				if err != nil {
					t.Fatal(err)
				}
			}

			want, err := UnmarshalWKT(tt.multiPointOutputWKT)
			if err != nil {
				t.Fatal(err)
			}

			gotXYs := findInteractionPoints(inputs)
			var gotPoints []Point
			for xy := range gotXYs {
<<<<<<< HEAD
				pt := mustNewPointFromXY(xy)
				gotPoints = append(gotPoints, pt)
=======
				gotPoints = append(gotPoints, xy.AsPoint())
>>>>>>> 07f23565
			}
			got := NewMultiPoint(gotPoints).AsGeometry()

			if !ExactEquals(want, got, IgnoreOrder) {
				for _, input := range tt.inputWKTs {
					t.Logf("input: %v", input)
				}
				t.Logf("want:  %v", tt.multiPointOutputWKT)
				t.Logf("got:   %v", got.AsText())
				t.Error("mismatch")
			}
		})
	}
}<|MERGE_RESOLUTION|>--- conflicted
+++ resolved
@@ -153,12 +153,7 @@
 			gotXYs := findInteractionPoints(inputs)
 			var gotPoints []Point
 			for xy := range gotXYs {
-<<<<<<< HEAD
-				pt := mustNewPointFromXY(xy)
-				gotPoints = append(gotPoints, pt)
-=======
 				gotPoints = append(gotPoints, xy.AsPoint())
->>>>>>> 07f23565
 			}
 			got := NewMultiPoint(gotPoints).AsGeometry()
 
