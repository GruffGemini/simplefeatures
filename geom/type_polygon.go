package geom

import (
	"database/sql/driver"
	"math"
	"unsafe"

	"github.com/peterstace/simplefeatures/rtree"
)

// Polygon is a planar surface geometry. Its zero value is the empty Polygon.
// It is immutable after creation. When not empty, it is defined by one outer
// ring and zero or more interior rings. The outer ring defines the exterior
// boundary of the Polygon, and each inner ring defines a hole in the polygon.
//
// For a Polygon to be valid, the following assertions must hold:
//
// 1. The rings (outer and inner) must be valid linear rings. This means that
// they must be non-empty, simple, and closed.
//
// 2. Each pair of rings must only intersect at a single point.
//
// 3. The interior of the polygon must be connected.
//
// 4. The holes must be fully inside the outer ring.
//
type Polygon struct {
	rings []LineString
	ctype CoordinatesType
}

// NewPolygonFromRings creates a polygon given its rings. The outer ring is
// first, and any inner rings follow. If no rings are provided, then the
// returned Polygon is the empty Polygon. The coordinate type of the polygon is
// the lowest common coordinate type of its rings.
func NewPolygonFromRings(rings []LineString, opts ...ConstructorOption) (Polygon, error) {
	if len(rings) == 0 {
		return Polygon{}, nil
	}

	ctype := DimXYZM
	for _, r := range rings {
		ctype &= r.CoordinatesType()
	}
	rings = append([]LineString(nil), rings...)
	for i := range rings {
		rings[i] = rings[i].ForceCoordinatesType(ctype)
	}

	ctorOpts := newOptionSet(opts)
	if err := validatePolygon(rings, ctorOpts); err != nil {
		if ctorOpts.omitInvalid {
			return Polygon{}, nil
		}
		return Polygon{}, err
	}
	return Polygon{rings, ctype}, nil
}

func validatePolygon(rings []LineString, opts ctorOptionSet) error {
	if len(rings) == 0 || opts.skipValidations {
		return nil
	}

	for _, r := range rings {
		if !r.IsClosed() {
			return TopologyError{"polygon rings must be closed"}
		}
		if !r.IsSimple() {
			return TopologyError{"polygon rings must be simple"}
		}
	}

	// Data structures used to track connectedness.
	nextInterVert := len(rings)
	interVerts := make(map[XY]int)
	graph := newGraph()

	// Check each pair of rings (skipping any pairs that could not possibly intersect).
	var tree rtree.RTree
	for i, currentRing := range rings {
		env, ok := currentRing.Envelope()
		if !ok {
			// Cannot occur, because we have already checked to ensure rings
			// are closed. Closed rings by definition are non-empty.
			panic("unexpected empty ring")
		}
		box := env.box()
		if err := tree.RangeSearch(box, func(j int) error {
			otherRing := rings[j]
			if i > 0 && j > 0 { // Check is skipped if the outer ring is involved.
				// It's ok to access the first coord (index 0), since we've
				// already checked to ensure that no ring is empty.
				startCurrent := currentRing.Coordinates().GetXY(0)
				startOther := otherRing.Coordinates().GetXY(0)
				nestedFwd := relatePointToRing(startCurrent, otherRing) == interior
				nestedRev := relatePointToRing(startOther, currentRing) == interior
				if nestedFwd || nestedRev {
					return TopologyError{"polygon must not have nested rings"}
				}
			}

			intersects, ext := hasIntersectionLineStringWithLineString(
				currentRing, otherRing, true,
			)
			if !intersects {
				return nil
			}
			if ext.multiplePoints {
				return TopologyError{"polygon rings must not intersect at multiple points"}
			}

			interVert, ok := interVerts[ext.singlePoint]
			if !ok {
				interVert = nextInterVert
				nextInterVert++
				interVerts[ext.singlePoint] = interVert
			}
			graph.addEdge(interVert, i)
			graph.addEdge(interVert, j)
			return nil
		}); err != nil {
			return err
		}

		tree.Insert(box, i)
	}

	// All inner rings must be inside the outer ring. We can just check an
	// arbitrary point in each inner ring because we have already made sure
	// that the rings don't intersect at multiple points.
	for _, hole := range rings[1:] {
<<<<<<< HEAD
		holeSeq := hole.Coordinates()
		holeLen := holeSeq.Length()
		for i := 0; i < holeLen; i++ {
			xy := holeSeq.GetXY(i)
			if relatePointToRing(xy, rings[0]) == exterior {
				return TopologyError{"hole must be inside outer ring"}
			}
=======
		xy, ok := hole.StartPoint().XY()
		if !ok {
			continue
		}
		if relatePointToRing(xy, rings[0]) == exterior {
			return errors.New("hole must be inside outer ring")
>>>>>>> a81d5aff
		}
	}

	// Connectedness check: a graph is created where the intersections and
	// rings are modelled as vertices. Edges are added to the graph between an
	// intersection vertex and a ring vertex if the ring participates in that
	// intersection. The interior of the polygon is connected iff the graph
	// does not contain a cycle.
	if graph.hasCycle() {
		return TopologyError{"polygon interiors must be connected"}
	}
	return nil
}

// Type returns the GeometryType for a Polygon
func (p Polygon) Type() GeometryType {
	return TypePolygon
}

// AsGeometry converts this Polygon into a Geometry.
func (p Polygon) AsGeometry() Geometry {
	return Geometry{TypePolygon, unsafe.Pointer(&p)}
}

// ExteriorRing gives the exterior ring of the polygon boundary. If the polygon
// is empty, then it returns the empty LineString.
func (p Polygon) ExteriorRing() LineString {
	if p.IsEmpty() {
		return LineString{}.ForceCoordinatesType(p.ctype)
	}
	return p.rings[0]
}

// NumInteriorRings gives the number of interior rings in the polygon boundary.
func (p Polygon) NumInteriorRings() int {
	return max(0, len(p.rings)-1)
}

// InteriorRingN gives the nth (zero indexed) interior ring in the polygon
// boundary. It will panic if n is out of bounds with respect to the number of
// interior rings.
func (p Polygon) InteriorRingN(n int) LineString {
	// Outer ring is at the 0th position.
	if n == -1 {
		panic("n out of range")
	}
	return p.rings[n+1]
}

// AsText returns the WKT (Well Known Text) representation of this geometry.
func (p Polygon) AsText() string {
	return string(p.AppendWKT(nil))
}

// AppendWKT appends the WKT (Well Known Text) representation of this geometry
// to the input byte slice.
func (p Polygon) AppendWKT(dst []byte) []byte {
	dst = appendWKTHeader(dst, "POLYGON", p.ctype)
	return p.appendWKTBody(dst)
}

func (p Polygon) appendWKTBody(dst []byte) []byte {
	if p.IsEmpty() {
		return appendWKTEmpty(dst)
	}
	dst = append(dst, '(')
	for i, r := range p.rings {
		dst = r.appendWKTBody(dst)
		if i+1 < len(p.rings) {
			dst = append(dst, ',')
		}
	}
	return append(dst, ')')
}

// IsSimple returns true if this geometry contains no anomalous geometry
// points, such as self intersection or self tangency. Because Polygons are
// always simple, this method always returns true.
func (p Polygon) IsSimple() bool {
	return true
}

// IsEmpty returns true if and only if this Polygon is the empty Polygon. The
// empty Polygon doesn't have any rings and doesn't enclose any area.
func (p Polygon) IsEmpty() bool {
	// Rings are not allowed to be empty, so we don't have to check IsEmpty on
	// each ring.
	return len(p.rings) == 0
}

// Envelope returns the Envelope that most tightly surrounds the geometry. If
// the geometry is empty, then false is returned.
func (p Polygon) Envelope() (Envelope, bool) {
	return p.ExteriorRing().Envelope()
}

// Boundary returns the spatial boundary of this Polygon. For non-empty
// Polygons, this is the MultiLineString collection containing all of the
// rings.
func (p Polygon) Boundary() MultiLineString {
	return NewMultiLineStringFromLineStrings(p.rings).Force2D()
}

// Value implements the database/sql/driver.Valuer interface by returning the
// WKB (Well Known Binary) representation of this Geometry.
func (p Polygon) Value() (driver.Value, error) {
	return p.AsBinary(), nil
}

// AsBinary returns the WKB (Well Known Text) representation of the geometry.
func (p Polygon) AsBinary() []byte {
	return p.AppendWKB(nil)
}

// AppendWKB appends the WKB (Well Known Text) representation of the geometry
// to the input slice.
func (p Polygon) AppendWKB(dst []byte) []byte {
	marsh := newWKBMarshaller(dst)
	marsh.writeByteOrder()
	marsh.writeGeomType(TypePolygon, p.ctype)
	marsh.writeCount(len(p.rings))
	for _, ring := range p.rings {
		seq := ring.Coordinates()
		marsh.writeSequence(seq)
	}
	return marsh.buf
}

// ConvexHull returns the geometry representing the smallest convex geometry
// that contains this geometry.
func (p Polygon) ConvexHull() Geometry {
	return convexHull(p.AsGeometry())
}

// MarshalJSON implements the encoding/json.Marshaller interface by encoding
// this geometry as a GeoJSON geometry object.
func (p Polygon) MarshalJSON() ([]byte, error) {
	var dst []byte
	dst = append(dst, `{"type":"Polygon","coordinates":`...)
	dst = appendGeoJSONSequences(dst, p.Coordinates())
	dst = append(dst, '}')
	return dst, nil
}

// Coordinates returns the coordinates of the rings making up the Polygon
// (external ring first, then internal rings after).
func (p Polygon) Coordinates() []Sequence {
	coords := make([]Sequence, len(p.rings))
	for i, r := range p.rings {
		coords[i] = r.Coordinates()
	}
	return coords
}

// TransformXY transforms this Polygon into another Polygon according to fn.
func (p Polygon) TransformXY(fn func(XY) XY, opts ...ConstructorOption) (Polygon, error) {
	n := len(p.rings)
	transformed := make([]LineString, n)
	for i, r := range p.rings {
		var err error
		transformed[i], err = NewLineString(
			transformSequence(r.Coordinates(), fn),
			opts...,
		)
		if err != nil {
			return Polygon{}, err
		}
	}
	poly, err := NewPolygonFromRings(transformed, opts...)
	return poly.ForceCoordinatesType(p.ctype), err
}

// AreaOption allows the behaviour of area calculations to be modified.
type AreaOption func(o *areaOptionSet)

type areaOptionSet struct {
	signed    bool
	transform func(XY) XY
}

func newAreaOptionSet(opts []AreaOption) areaOptionSet {
	var os areaOptionSet
	for _, opt := range opts {
		opt(&os)
	}
	return os
}

// WithTransform alters the behaviour of area calculations by first
// transforming the geometry with the provided transform function.
func WithTransform(tr func(XY) XY) AreaOption {
	return func(o *areaOptionSet) {
		o.transform = tr
	}
}

// SignedArea alters the behaviour of area calculations. It causes them to give
// a positive areas when the outer rings are wound CCW and any inner rings are
// wound CW, and a negative area when the outer rings are wound CW and any
// inner rings are wound CCW.  If the windings of the inner and outer rings are
// the same, then the area will be inconsistent.
func SignedArea(o *areaOptionSet) {
	o.signed = true
}

// Area of a Polygon is the area enclosed by the polygon's boundary.
func (p Polygon) Area(opts ...AreaOption) float64 {
	os := newAreaOptionSet(opts)
	totalArea := signedAreaOfLinearRing(p.ExteriorRing(), os.transform)
	if !os.signed {
		totalArea = math.Abs(totalArea)
	}
	n := p.NumInteriorRings()
	for i := 0; i < n; i++ {
		area := signedAreaOfLinearRing(p.InteriorRingN(i), os.transform)
		if os.signed {
			totalArea += area
		} else {
			totalArea -= math.Abs(area)
		}
	}
	return totalArea
}

func signedAreaOfLinearRing(lr LineString, transform func(XY) XY) float64 {
	// This is the "Shoelace Formula".
	var sum float64
	seq := lr.Coordinates()
	n := seq.Length()
	for i := 0; i < n; i++ {
		pt0 := seq.GetXY(i)
		pt1 := seq.GetXY((i + 1) % n)
		if transform != nil {
			pt0 = transform(pt0)
			pt1 = transform(pt1)
		}
		sum += (pt1.X + pt0.X) * (pt1.Y - pt0.Y)
	}
	return sum / 2
}

// Centroid returns the polygon's centroid point. If returns an empty Point if
// the Polygon is empty.
func (p Polygon) Centroid() Point {
	if p.IsEmpty() {
		return NewEmptyPoint(DimXY)
	}

	// The basis of this approach is taken from:
	// https://stackoverflow.com/questions/2792443/finding-the-centroid-of-a-polygon
	// The original sources that the SO answer links to are gone (servers no
	// longer up), so it's hard to trace it through to the original sources.
	// GEOS and JTS seem to use a very similar calculation method.

	areas := make([]float64, 1+p.NumInteriorRings())
	areas[0] = math.Abs(signedAreaOfLinearRing(p.ExteriorRing(), nil))
	sumAreas := areas[0]
	for i := 0; i < p.NumInteriorRings(); i++ {
		areas[i+1] = -math.Abs(signedAreaOfLinearRing(p.InteriorRingN(i), nil))
		sumAreas += areas[i+1]
	}

	centroid := weightedCentroid(p.ExteriorRing(), areas[0], sumAreas)
	for i := 0; i < p.NumInteriorRings(); i++ {
		centroid = centroid.Add(
			weightedCentroid(p.InteriorRingN(i), areas[i+1], sumAreas))
	}
	return NewPointFromXY(centroid)
}

func weightedCentroid(ring LineString, ringArea, totalArea float64) XY {
	centroid := centroidOfRing(ring)
	return centroid.Scale(ringArea / totalArea)
}

func centroidOfRing(ring LineString) XY {
	var areaSum2 float64 // double the area
	var cent6 XY         // sextuple the centroid (also scaled by area)

	seq := ring.Coordinates()
	n := seq.Length()

	base := seq.GetXY(0)
	for i := 1; i+1 < n; i++ {
		cent3 := centroid3(base, seq.GetXY(i), seq.GetXY(i+1))
		area2 := triangleArea2(base, seq.GetXY(i), seq.GetXY(i+1))
		cent6 = cent6.Add(cent3.Scale(area2))
		areaSum2 += area2
	}
	return cent6.Scale(1.0 / 3.0 / areaSum2)
}

// centroid3 returns triple the centroid of 3 points
func centroid3(pt1, pt2, pt3 XY) XY {
	return pt1.Add(pt2).Add(pt3)
}

// triangleArea2 returns double the signed area of the triangle defined by 3 points.
func triangleArea2(pt1, pt2, pt3 XY) float64 {
	return (pt2.X-pt1.X)*(pt3.Y-pt1.Y) - (pt3.X-pt1.X)*(pt2.Y-pt1.Y)
}

// AsMultiPolygon is a helper that converts this Polygon into a MultiPolygon.
func (p Polygon) AsMultiPolygon() MultiPolygon {
	var polys []Polygon
	if !p.IsEmpty() {
		polys = []Polygon{p}
	}
	mp, err := NewMultiPolygonFromPolygons(polys)
	if err != nil {
		// Cannot occur due to construction. A valid polygon will always be a
		// valid multipolygon.
		panic(err)
	}
	return mp.ForceCoordinatesType(p.ctype)
}

// Reverse in the case of Polygon outputs the coordinates of each ring in reverse order,
// but note the order of the inner rings is unchanged.
func (p Polygon) Reverse() Polygon {
	reversed := make([]LineString, len(p.rings))
	for i := range reversed {
		reversed[i] = p.rings[i].Reverse()
	}
	return Polygon{reversed, p.ctype}
}

// CoordinatesType returns the CoordinatesType used to represent points making
// up the geometry.
func (p Polygon) CoordinatesType() CoordinatesType {
	return p.ctype
}

// ForceCoordinatesType returns a new Polygon with a different CoordinatesType. If a dimension
// is added, then new values are populated with 0.
func (p Polygon) ForceCoordinatesType(newCType CoordinatesType) Polygon {
	flatRings := make([]LineString, len(p.rings))
	for i := range p.rings {
		flatRings[i] = p.rings[i].ForceCoordinatesType(newCType)
	}
	return Polygon{flatRings, newCType}
}

// Force2D returns a copy of the Polygon with Z and M values removed.
func (p Polygon) Force2D() Polygon {
	return p.ForceCoordinatesType(DimXY)
}

// PointOnSurface returns a Point that lies inside the Polygon.
func (p Polygon) PointOnSurface() Point {
	pt, _ := pointOnAreaSurface(p)
	return pt
}

// ForceCW returns the equivalent Polygon that has its exterior ring in a
// clockwise orientation and any inner rings in a counter-clockwise
// orientation.
func (p Polygon) ForceCW() Polygon {
	return p.forceOrientation(true)
}

// ForceCCW returns the equivalent Polygon that has its exterior ring in a
// counter-clockwise orientation and any inner rings in a clockwise
// orientation.
func (p Polygon) ForceCCW() Polygon {
	return p.forceOrientation(false)
}

func (p Polygon) forceOrientation(forceCW bool) Polygon {
	orientedRings := make([]LineString, len(p.rings))
	for i, ring := range p.rings {
		alreadyCW := signedAreaOfLinearRing(ring, nil) < 0
		if (i == 0) == (alreadyCW == forceCW) {
			orientedRings[i] = ring
		} else {
			orientedRings[i] = ring.Reverse()
		}
	}
	return Polygon{orientedRings, p.ctype}
}<|MERGE_RESOLUTION|>--- conflicted
+++ resolved
@@ -130,22 +130,12 @@
 	// arbitrary point in each inner ring because we have already made sure
 	// that the rings don't intersect at multiple points.
 	for _, hole := range rings[1:] {
-<<<<<<< HEAD
-		holeSeq := hole.Coordinates()
-		holeLen := holeSeq.Length()
-		for i := 0; i < holeLen; i++ {
-			xy := holeSeq.GetXY(i)
-			if relatePointToRing(xy, rings[0]) == exterior {
-				return TopologyError{"hole must be inside outer ring"}
-			}
-=======
 		xy, ok := hole.StartPoint().XY()
 		if !ok {
 			continue
 		}
 		if relatePointToRing(xy, rings[0]) == exterior {
-			return errors.New("hole must be inside outer ring")
->>>>>>> a81d5aff
+			return TopologyError{"hole must be inside outer ring"}
 		}
 	}
 
