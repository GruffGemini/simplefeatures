--- conflicted
+++ resolved
@@ -309,8 +309,7 @@
 }
 
 // TransformXY transforms this Polygon into another Polygon according to fn.
-<<<<<<< HEAD
-func (p Polygon) TransformXY(fn func(XY) XY, opts ...ConstructorOption) (Geometry, error) {
+func (p Polygon) TransformXY(fn func(XY) XY, opts ...ConstructorOption) (Polygon, error) {
 	n := len(p.rings)
 	transformed := make([]LineString, n)
 	for i, r := range p.rings {
@@ -320,18 +319,11 @@
 			opts...,
 		)
 		if err != nil {
-			return Geometry{}, err
+			return Polygon{}, err
 		}
 	}
 	poly, err := NewPolygon(transformed, opts...)
-	return poly.AsGeometry(), err
-=======
-func (p Polygon) TransformXY(fn func(XY) XY, opts ...ConstructorOption) (Polygon, error) {
-	coords := p.Coordinates()
-	transform2dCoords(coords, fn)
-	poly, err := NewPolygonC(coords, opts...)
 	return poly, err
->>>>>>> 73a5608a
 }
 
 // EqualsExact checks if this Polygon is exactly equal to another Polygon.
