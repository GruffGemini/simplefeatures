package geom

import (
	"database/sql/driver"
	"fmt"
	"math"
	"unsafe"
)

// Point is a zero dimensional geometry that represents a single location in a
// coordinate space. It is immutable after creation.
//
// The Point may be empty.
//
// The zero value of Point is a 2D empty Point.
type Point struct {
	coords Coordinates
	full   bool
}

// NewPoint creates a new point given its Coordinates.
func NewPoint(c Coordinates, opts ...ConstructorOption) (Point, error) {
	os := newOptionSet(opts)
	if !os.skipValidations {
		if err := c.XY.validate(); err != nil {
			if os.omitInvalid {
				return Point{}, nil
			}
			return Point{}, err
		}
	}
	return Point{c, true}, nil
}

func mustNewPoint(c Coordinates, opts ...ConstructorOption) Point {
	pt, err := NewPoint(c, opts...)
	if err != nil {
		panic(fmt.Sprintf("could not construct point from coordinates: %v", err))
	}
	return pt
}

// NewEmptyPoint creates a Point that is empty.
func NewEmptyPoint(ctype CoordinatesType) Point {
	return Point{Coordinates{Type: ctype}, false}
}

// NewPointFromXY creates a new point from an XY.
func NewPointFromXY(xy XY, _ ...ConstructorOption) (Point, error) {
	return NewPoint(Coordinates{XY: xy, Type: DimXY})
}

func mustNewPointFromXY(xy XY, opts ...ConstructorOption) Point {
	pt, err := NewPointFromXY(xy, opts...)
	if err != nil {
		panic(fmt.Sprintf("could not construct point from xy: %v", err))
	}
	return pt
}

// Type returns the GeometryType for a Point
func (p Point) Type() GeometryType {
	return TypePoint
}

// AsGeometry converts this Point into a Geometry.
func (p Point) AsGeometry() Geometry {
	return Geometry{TypePoint, unsafe.Pointer(&p)}
}

// XY gives the XY location of the point. The returned flag is set to true if
// and only if the point is non-empty.
func (p Point) XY() (XY, bool) {
	return p.coords.XY, p.full
}

// Coordinates returns the coordinates of the point. The returned flag is set
// to true if and only if the point is non-empty.
func (p Point) Coordinates() (Coordinates, bool) {
	return p.coords, p.full
}

// AsText returns the WKT (Well Known Text) representation of this geometry.
func (p Point) AsText() string {
	return string(p.AppendWKT(nil))
}

// AppendWKT appends the WKT (Well Known Text) representation of this geometry
// to the input byte slice.
func (p Point) AppendWKT(dst []byte) []byte {
	dst = appendWKTHeader(dst, "POINT", p.coords.Type)
	return p.appendWKTBody(dst)
}

func (p Point) appendWKTBody(dst []byte) []byte {
	if !p.full {
		return appendWKTEmpty(dst)
	}
	return appendWKTCoords(dst, p.coords, true)
}

// IsEmpty returns true if and only if this Point is the empty Point.
func (p Point) IsEmpty() bool {
	return !p.full
}

// IsSimple returns true if this geometry contains no anomalous geometry
// points, such as self intersection or self tangency. Points are always
// simple, so this method always return true.
func (p Point) IsSimple() bool {
	return true
}

// Envelope returns a zero area Envelope covering the Point. If the Point is
// empty, then false is returned.
func (p Point) Envelope() (Envelope, bool) {
	xy, ok := p.XY()
	if !ok {
		return Envelope{}, false
	}
	return NewEnvelope(xy), true
}

// Boundary returns the spatial boundary for this Point, which is always the
// empty set. This is represented by the empty GeometryCollection.
func (p Point) Boundary() GeometryCollection {
	return GeometryCollection{}
}

// Value implements the database/sql/driver.Valuer interface by returning the
// WKB (Well Known Binary) representation of this Geometry.
func (p Point) Value() (driver.Value, error) {
	return p.AsBinary(), nil
}

// Scan implements the database/sql.Scanner interface by parsing the src value
// as WKB (Well Known Binary).
//
// If the WKB doesn't represent a Point geometry, then an error is returned.
//
// It constructs the resultant geometry with no ConstructionOptions. If
// ConstructionOptions are needed, then the value should be scanned into a byte
// slice and then UnmarshalWKB called manually (passing in the
// ConstructionOptions as desired).
func (p *Point) Scan(src interface{}) error {
	return scanAsType(src, p, TypePoint)
}

// AsBinary returns the WKB (Well Known Text) representation of the geometry.
func (p Point) AsBinary() []byte {
	return p.AppendWKB(nil)
}

// AppendWKB appends the WKB (Well Known Text) representation of the geometry
// to the input slice.
func (p Point) AppendWKB(dst []byte) []byte {
	marsh := newWKBMarshaller(dst)
	marsh.writeByteOrder()
	marsh.writeGeomType(TypePoint, p.CoordinatesType())
	if !p.full {
		p.coords.X = math.NaN()
		p.coords.Y = math.NaN()
		p.coords.Z = math.NaN()
		p.coords.M = math.NaN()
	}
	marsh.writeCoordinates(p.coords)
	return marsh.buf
}

// ConvexHull returns the geometry representing the smallest convex geometry
// that contains this geometry.
func (p Point) ConvexHull() Geometry {
	return convexHull(p.AsGeometry())
}

// MarshalJSON implements the encoding/json.Marshaller interface by encoding
// this geometry as a GeoJSON geometry object.
func (p Point) MarshalJSON() ([]byte, error) {
	var dst []byte
	dst = append(dst, `{"type":"Point","coordinates":`...)
	if p.full {
		dst = appendGeoJSONCoordinate(dst, p.coords)
	} else {
		dst = append(dst, '[', ']')
	}
	return append(dst, '}'), nil
}

// TransformXY transforms this Point into another Point according to fn.
func (p Point) TransformXY(fn func(XY) XY, opts ...ConstructorOption) (Point, error) {
	if !p.full {
		return p, nil
	}
	newC := p.coords
	newC.XY = fn(newC.XY)
	return NewPoint(newC, opts...)
}

// Centroid of a point is that point.
func (p Point) Centroid() Point {
	return p.Force2D()
}

// Reverse in the case of Point outputs the same point.
func (p Point) Reverse() Point {
	return p
}

// AsMultiPoint is a convenience function that converts this Point into a
// MultiPoint.
func (p Point) AsMultiPoint() MultiPoint {
<<<<<<< HEAD
	return mustNewMultiPointFromPoints([]Point{p})
=======
	return NewMultiPoint([]Point{p})
>>>>>>> a22a463d
}

// CoordinatesType returns the CoordinatesType used to represent the Point.
func (p Point) CoordinatesType() CoordinatesType {
	return p.coords.Type
}

// ForceCoordinatesType returns a new Point with a different CoordinatesType. If a dimension
// is added, then new values are populated with 0.
func (p Point) ForceCoordinatesType(newCType CoordinatesType) Point {
	if !p.full {
		return NewEmptyPoint(newCType)
	}
	if newCType.Is3D() != p.coords.Type.Is3D() {
		p.coords.Z = 0
	}
	if newCType.IsMeasured() != p.coords.Type.IsMeasured() {
		p.coords.M = 0
	}
	p.coords.Type = newCType
	return p
}

// Force2D returns a copy of the Point with Z and M values removed.
func (p Point) Force2D() Point {
	return p.ForceCoordinatesType(DimXY)
}

// PointOnSurface returns the original Point.
func (p Point) PointOnSurface() Point {
	return p.Force2D()
}

func (p Point) asXYs() []XY {
	if xy, ok := p.XY(); ok {
		return []XY{xy}
	}
	return nil
}

// DumpCoordinates returns a Sequence representing the point. For an empty
// Point, the Sequence will be empty. For a non-empty Point, the Sequence will
// contain the single set of coordinates representing the point.
func (p Point) DumpCoordinates() Sequence {
	ctype := p.CoordinatesType()
	var floats []float64
	coords, ok := p.Coordinates()
	if ok {
		n := ctype.Dimension()
		floats = coords.appendFloat64s(make([]float64, 0, n))
	}
	seq := NewSequence(floats, ctype)
	seq.assertNoUnusedCapacity()
	return seq
}<|MERGE_RESOLUTION|>--- conflicted
+++ resolved
@@ -209,11 +209,7 @@
 // AsMultiPoint is a convenience function that converts this Point into a
 // MultiPoint.
 func (p Point) AsMultiPoint() MultiPoint {
-<<<<<<< HEAD
-	return mustNewMultiPointFromPoints([]Point{p})
-=======
 	return NewMultiPoint([]Point{p})
->>>>>>> a22a463d
 }
 
 // CoordinatesType returns the CoordinatesType used to represent the Point.
