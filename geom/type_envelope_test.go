package geom_test

import (
	"fmt"
	"math"
	"strconv"
	"testing"

	. "github.com/peterstace/simplefeatures/geom"
	"github.com/peterstace/simplefeatures/rtree"
)

func onePtEnv(x, y float64) Envelope {
	env, err := Envelope{}.ExtendToIncludeXY(XY{X: x, Y: y})
	if err != nil {
		panic("could not construct env")
	}
	return env
}

func twoPtEnv(minX, minY, maxX, maxY float64) Envelope {
	if minX > maxX {
		panic(fmt.Sprintf("X values out of order: %v %v", minX, maxX))
	}
	if minY > maxY {
		panic(fmt.Sprintf("Y values out of order: %v %v", minY, maxY))
	}
	env, err := onePtEnv(minX, minY).ExtendToIncludeXY(XY{X: maxX, Y: maxY})
	if err != nil {
		panic("could not construct env")
	}
	return env
}

func TestEnvelopeNew(t *testing.T) {
	for _, tc := range []struct {
		desc string
		xys  []XY
		want Envelope
	}{
		{
			desc: "nil slice",
			xys:  nil,
			want: Envelope{},
		},
		{
			desc: "empty slice",
			xys:  []XY{},
			want: Envelope{},
		},
		{
			desc: "single element",
			xys:  []XY{{1, 2}},
			want: onePtEnv(1, 2),
		},
		{
			desc: "two same elements",
			xys:  []XY{{1, 2}, {1, 2}},
			want: onePtEnv(1, 2),
		},
		{
			desc: "two different elements",
			xys:  []XY{{1, 2}, {-1, 3}},
			want: twoPtEnv(-1, 2, 1, 3),
		},
	} {
		t.Run(tc.desc, func(t *testing.T) {
			got, err := NewEnvelope(tc.xys)
			expectNoErr(t, err)
			expectEnvEq(t, got, tc.want)
		})
	}
}

func TestEnvelopeAttributes(t *testing.T) {
	for _, tc := range []struct {
		description                      string
		env                              Envelope
		isEmpty, isPoint, isLine, isRect bool
		area, width, height              float64
		center, min, max, geom           string
	}{
		{
			description: "empty",
			env:         Envelope{},
			isEmpty:     true,
			isPoint:     false,
			isLine:      false,
			isRect:      false,
			area:        0,
			width:       0,
			height:      0,
			center:      "POINT EMPTY",
			min:         "POINT EMPTY",
			max:         "POINT EMPTY",
			geom:        "GEOMETRYCOLLECTION EMPTY",
		},
		{
			description: "single point",
			env:         onePtEnv(1, 2),
			isEmpty:     false,
			isPoint:     true,
			isLine:      false,
			isRect:      false,
			area:        0,
			width:       0,
			height:      0,
			center:      "POINT(1 2)",
			min:         "POINT(1 2)",
			max:         "POINT(1 2)",
			geom:        "POINT(1 2)",
		},
		{
			description: "two horizontal points",
			env:         twoPtEnv(1, 4, 3, 4),
			isEmpty:     false,
			isPoint:     false,
			isLine:      true,
			isRect:      false,
			area:        0,
			width:       2,
			height:      0,
			center:      "POINT(2 4)",
			min:         "POINT(1 4)",
			max:         "POINT(3 4)",
			geom:        "LINESTRING(1 4,3 4)",
		},
		{
			description: "two vertical points",
			env:         twoPtEnv(4, 1, 4, 3),
			isEmpty:     false,
			isPoint:     false,
			isLine:      true,
			isRect:      false,
			area:        0,
			width:       0,
			height:      2,
			center:      "POINT(4 2)",
			min:         "POINT(4 1)",
			max:         "POINT(4 3)",
			geom:        "LINESTRING(4 1,4 3)",
		},
		{
			description: "two diagonal points",
			env:         twoPtEnv(1, 4, 3, 7),
			isEmpty:     false,
			isPoint:     false,
			isLine:      false,
			isRect:      true,
			area:        6,
			width:       2,
			height:      3,
			center:      "POINT(2 5.5)",
			min:         "POINT(1 4)",
			max:         "POINT(3 7)",
			geom:        "POLYGON((1 4,3 4,3 7,1 7,1 4))",
		},
	} {
		t.Run(tc.description, func(t *testing.T) {
			t.Run("IsEmpty", func(t *testing.T) {
				expectBoolEq(t, tc.env.IsEmpty(), tc.isEmpty)
			})
			t.Run("IsPoint", func(t *testing.T) {
				expectBoolEq(t, tc.env.IsPoint(), tc.isPoint)
			})
			t.Run("IsLine", func(t *testing.T) {
				expectBoolEq(t, tc.env.IsLine(), tc.isLine)
			})
			t.Run("IsRectangle", func(t *testing.T) {
				expectBoolEq(t, tc.env.IsRectangle(), tc.isRect)
			})
			t.Run("Area", func(t *testing.T) {
				expectFloat64Eq(t, tc.env.Area(), tc.area)
			})
			t.Run("Width", func(t *testing.T) {
				expectFloat64Eq(t, tc.env.Width(), tc.width)
			})
			t.Run("Height", func(t *testing.T) {
				expectFloat64Eq(t, tc.env.Height(), tc.height)
			})
			t.Run("Center", func(t *testing.T) {
				expectGeomEqWKT(t, tc.env.Center().AsGeometry(), tc.center)
			})
			t.Run("Min", func(t *testing.T) {
				expectGeomEqWKT(t, tc.env.Min().AsGeometry(), tc.min)
			})
			t.Run("Max", func(t *testing.T) {
				expectGeomEqWKT(t, tc.env.Max().AsGeometry(), tc.max)
			})
			t.Run("MinMaxXYs", func(t *testing.T) {
				gotMin, gotMax, gotOK := tc.env.MinMaxXYs()
				expectBoolEq(t, gotOK, !tc.isEmpty)
				if gotOK {
					wantMin, minOK := geomFromWKT(t, tc.min).MustAsPoint().XY()
					expectTrue(t, minOK)
					expectXYEq(t, gotMin, wantMin)

					wantMax, maxOK := geomFromWKT(t, tc.max).MustAsPoint().XY()
					expectTrue(t, maxOK)
					expectXYEq(t, gotMax, wantMax)
				}
			})
			t.Run("AsGeometry", func(t *testing.T) {
				expectGeomEqWKT(t, tc.env.AsGeometry(), tc.geom, IgnoreOrder)
			})
		})
	}
}

func TestEnvelopeExtendToIncludeXY(t *testing.T) {
	t.Run("empty", func(t *testing.T) {
		env, err := Envelope{}.ExtendToIncludeXY(XY{1, 2})
		expectNoErr(t, err)
		expectGeomEqWKT(t, env.Min().AsGeometry(), "POINT(1 2)")
		expectGeomEqWKT(t, env.Max().AsGeometry(), "POINT(1 2)")
	})
	t.Run("single point extend to same", func(t *testing.T) {
		env, err := onePtEnv(1, 2).ExtendToIncludeXY(XY{1, 2})
		expectNoErr(t, err)
		expectGeomEqWKT(t, env.Min().AsGeometry(), "POINT(1 2)")
		expectGeomEqWKT(t, env.Max().AsGeometry(), "POINT(1 2)")
	})
	t.Run("single point extend to different", func(t *testing.T) {
		env, err := onePtEnv(1, 2).ExtendToIncludeXY(XY{-1, 3})
		expectNoErr(t, err)
		expectGeomEqWKT(t, env.Min().AsGeometry(), "POINT(-1 2)")
		expectGeomEqWKT(t, env.Max().AsGeometry(), "POINT(1 3)")
	})
	t.Run("area extend within", func(t *testing.T) {
		env, err := twoPtEnv(1, 2, 3, 4).ExtendToIncludeXY(XY{2, 3})
		expectNoErr(t, err)
		expectGeomEqWKT(t, env.Min().AsGeometry(), "POINT(1 2)")
		expectGeomEqWKT(t, env.Max().AsGeometry(), "POINT(3 4)")
	})
	t.Run("area extend outside", func(t *testing.T) {
		env, err := twoPtEnv(1, 2, 3, 4).ExtendToIncludeXY(XY{100, 200})
		expectNoErr(t, err)
		expectGeomEqWKT(t, env.Min().AsGeometry(), "POINT(1 2)")
		expectGeomEqWKT(t, env.Max().AsGeometry(), "POINT(100 200)")
	})
}

func TestEnvelopeContains(t *testing.T) {
	for _, tc := range []struct {
		env      Envelope
		subtests map[XY]bool
	}{
		{
			env: Envelope{},
			subtests: map[XY]bool{
				{}:     false,
				{1, 2}: false,
			},
		},
		{
			env: onePtEnv(1, 2),
			subtests: map[XY]bool{
				{}:     false,
				{1, 2}: true,
				{3, 1}: false,
			},
		},
		{
			env: twoPtEnv(1, 2, 4, 5),
			subtests: func() map[XY]bool {
				m := map[XY]bool{}
				for x := 0; x <= 5; x++ {
					for y := 1; y <= 6; y++ {
						m[XY{float64(x), float64(y)}] = x >= 1 && x <= 4 && y >= 2 && y <= 5
					}
				}
				return m
			}(),
		},
	} {
		t.Run(fmt.Sprintf("env %v", tc.env.AsGeometry().AsText()), func(t *testing.T) {
			for xy, want := range tc.subtests {
				t.Run(fmt.Sprintf("xy %v want %v", xy, want), func(t *testing.T) {
					got := tc.env.Contains(xy)
					expectBoolEq(t, got, want)
				})
			}
		})
	}
}

func TestEnvelopeExpandToIncludeEnvelope(t *testing.T) {
	for _, tc := range []struct {
		desc   string
		e1, e2 Envelope
		want   Envelope
	}{
		{
			desc: "empty and empty",
			e1:   Envelope{},
			e2:   Envelope{},
			want: Envelope{},
		},
		{
			desc: "point and empty",
			e1:   onePtEnv(1, 2),
			e2:   Envelope{},
			want: onePtEnv(1, 2),
		},
		{
			desc: "rect and empty",
			e1:   twoPtEnv(1, 1, 2, 2),
			e2:   Envelope{},
			want: twoPtEnv(1, 1, 2, 2),
		},
		{
			desc: "same point",
			e1:   onePtEnv(1, 2),
			e2:   onePtEnv(1, 2),
			want: onePtEnv(1, 2),
		},
		{
			desc: "same rect",
			e1:   twoPtEnv(1, 1, 2, 2),
			e2:   twoPtEnv(1, 1, 2, 2),
			want: twoPtEnv(1, 1, 2, 2),
		},
		{
			desc: "point and point",
			e1:   onePtEnv(1, 2),
			e2:   onePtEnv(-1, 3),
			want: twoPtEnv(-1, 2, 1, 3),
		},
		{
			desc: "point and rect",
			e1:   twoPtEnv(1, 1, 2, 2),
			e2:   onePtEnv(3, 1),
			want: twoPtEnv(1, 1, 3, 2),
		},
		{
			desc: "rect inside other",
			e1:   twoPtEnv(1, 11, 4, 14),
			e2:   twoPtEnv(2, 12, 3, 13),
			want: twoPtEnv(1, 11, 4, 14),
		},
		{
			desc: "rect overlapping corner",
			e1:   twoPtEnv(1, 11, 3, 13),
			e2:   twoPtEnv(2, 12, 4, 14),
			want: twoPtEnv(1, 11, 4, 14),
		},
	} {
		t.Run(tc.desc+" fwd", func(t *testing.T) {
			got := tc.e1.ExpandToIncludeEnvelope(tc.e2)
			expectEnvEq(t, got, tc.want)
		})
		t.Run(tc.desc+" rev", func(t *testing.T) {
			got := tc.e2.ExpandToIncludeEnvelope(tc.e1)
			expectEnvEq(t, got, tc.want)
		})
	}
}

func TestEnvelopeInvalidXYInteractions(t *testing.T) {
	nan := math.NaN()
	inf := math.Inf(+1)
	for i, tc := range []XY{
		{0, nan},
		{nan, 0},
		{nan, nan},
		{0, inf},
		{inf, 0},
		{inf, inf},
		{0, -inf},
		{-inf, 0},
		{-inf, -inf},
	} {
		t.Run(fmt.Sprintf("new_envelope_with_first_arg_invalid_%d", i), func(t *testing.T) {
			_, err := NewEnvelope([]XY{tc})
			expectErr(t, err)
		})
		t.Run(fmt.Sprintf("new_envelope_with_second_arg_invalid_%d", i), func(t *testing.T) {
			_, err := NewEnvelope([]XY{{}, tc})
			expectErr(t, err)
		})
		t.Run(fmt.Sprintf("extend_to_include_invalid_xy_%d", i), func(t *testing.T) {
			env, err := NewEnvelope([]XY{{-1, -1}, {1, 1}})
			expectNoErr(t, err)
			_, err = env.ExtendToIncludeXY(tc)
			expectErr(t, err)
		})
		t.Run(fmt.Sprintf("contains_invalid_xy_%d", i), func(t *testing.T) {
			env, err := NewEnvelope([]XY{{-1, -1}, {1, 1}})
			expectNoErr(t, err)
			expectFalse(t, env.Contains(tc))
		})
	}
}

func TestEnvelopeIntersects(t *testing.T) {
	for i, tt := range []struct {
		e1, e2 Envelope
		want   bool
	}{
		// Empty vs empty.
		{Envelope{}, Envelope{}, false},

		// Empty vs non-empty.
		{Envelope{}, onePtEnv(0, 0), false},
		{Envelope{}, twoPtEnv(0, 0, 1, 1), false},

		// Single pt vs single pt.
		{onePtEnv(0, 0), onePtEnv(0, 0), true},
		{onePtEnv(1, 2), onePtEnv(1, 2), true},
		{onePtEnv(1, 2), onePtEnv(1, 3), false},
		{onePtEnv(1, 2), onePtEnv(2, 2), false},

		// Single pt vs rect.
		{onePtEnv(0, 0), twoPtEnv(0, 0, 1, 1), true},
		{onePtEnv(1, 1), twoPtEnv(0, 0, 1, 1), true},
		{onePtEnv(0, 1), twoPtEnv(0, 0, 1, 1), true},
		{onePtEnv(1, 0), twoPtEnv(0, 0, 1, 1), true},
		{onePtEnv(0.5, 0.5), twoPtEnv(0, 0, 1, 1), true},
		{onePtEnv(0.5, 1.5), twoPtEnv(0, 0, 1, 1), false},

		// Rect vs Rect.
		{twoPtEnv(0, 0, 1, 1), twoPtEnv(2, 2, 3, 3), false},
		{twoPtEnv(0, 2, 1, 3), twoPtEnv(2, 0, 3, 1), false},
		{twoPtEnv(0, 0, 1, 1), twoPtEnv(1, 1, 2, 2), true},
		{twoPtEnv(0, 1, 1, 2), twoPtEnv(1, 0, 2, 1), true},
		{twoPtEnv(0, 0, 2, 2), twoPtEnv(1, 1, 3, 3), true},
		{twoPtEnv(0, 1, 2, 3), twoPtEnv(1, 0, 3, 2), true},
		{twoPtEnv(0, 0, 2, 1), twoPtEnv(1, 0, 3, 1), true},
		{twoPtEnv(0, 0, 1, 2), twoPtEnv(0, 1, 1, 3), true},
		{twoPtEnv(0, 0, 2, 2), twoPtEnv(1, -1, 3, 3), true},
		{twoPtEnv(0, 0, 2, 2), twoPtEnv(1, -1, 3, 3), true},
		{twoPtEnv(-1, 0, 2, 1), twoPtEnv(0, -1, 1, 2), true},
		{twoPtEnv(0, 0, 1, 1), twoPtEnv(-1, -1, 2, 2), true},
		{twoPtEnv(0, 0, 1, 1), twoPtEnv(1, 0, 2, 1), true},
		{twoPtEnv(0, 0, 1, 1), twoPtEnv(0, 1, 1, 2), true},
		{twoPtEnv(0, 0, 1, 1), twoPtEnv(2, 0, 3, 1), false},
		{twoPtEnv(0, 0, 1, 1), twoPtEnv(0, 2, 1, 3), false},
		{twoPtEnv(0, 0, 1, 1), twoPtEnv(2, -1, 3, 2), false},
		{twoPtEnv(0, 0, 1, 1), twoPtEnv(-1, -2, 2, -1), false},
	} {
		t.Run(strconv.Itoa(i), func(t *testing.T) {
			got1 := tt.e1.Intersects(tt.e2)
			got2 := tt.e2.Intersects(tt.e1)
			if got1 != tt.want || got2 != tt.want {
				t.Logf("env1: %v", tt.e1)
				t.Logf("env2: %v", tt.e2)
				t.Errorf("want=%v got1=%v", tt.want, got1)
				t.Errorf("want=%v got2=%v", tt.want, got2)
			}
		})
	}
}

func TestEnvelopeCovers(t *testing.T) {
	for i, tt := range []struct {
		env1, env2 Envelope
		want       bool
	}{
		// Empty vs empty.
		{Envelope{}, Envelope{}, false},

		// Empty vs single pt.
		{Envelope{}, onePtEnv(1, 2), false},
		{onePtEnv(1, 2), Envelope{}, false},
		{Envelope{}, onePtEnv(0, 0), false},
		{onePtEnv(0, 0), Envelope{}, false},

		// Empty vs rect.
		{Envelope{}, twoPtEnv(1, 2, 3, 4), false},
		{twoPtEnv(1, 2, 3, 4), Envelope{}, false},

		// Single pt vs single pt.
		{onePtEnv(1, 2), onePtEnv(1, 2), true},
		{onePtEnv(1, 2), onePtEnv(3, 2), false},
		{onePtEnv(1, 2), onePtEnv(1, 3), false},
		{onePtEnv(1, 2), onePtEnv(3, 3), false},

		// Single pt vs single rect.
		{onePtEnv(1, 2), twoPtEnv(1, 2, 3, 4), false},
		{onePtEnv(1, 2), twoPtEnv(0, 0, 3, 3), false},
		{twoPtEnv(0, 0, 3, 3), onePtEnv(1, 2), true},
		{twoPtEnv(0, 0, 3, 3), onePtEnv(0, 0), true},
		{twoPtEnv(0, 0, 3, 3), onePtEnv(3, 3), true},
		{twoPtEnv(0, 0, 3, 3), onePtEnv(0, 3), true},
		{twoPtEnv(0, 0, 3, 3), onePtEnv(3, 4), false},
		{twoPtEnv(0, 0, 3, 3), onePtEnv(4, 3), false},

		// Rect vs Rect
		{twoPtEnv(0, 0, 1, 1), twoPtEnv(2, 0, 3, 1), false},
		{twoPtEnv(0, 0, 2, 2), twoPtEnv(1, 1, 3, 3), false},
		{twoPtEnv(0, 0, 3, 3), twoPtEnv(1, 1, 2, 2), true},
		{twoPtEnv(0, 0, 2, 2), twoPtEnv(1, 1, 2, 2), true},
		{twoPtEnv(1, 1, 2, 2), twoPtEnv(0, 0, 3, 3), false},
		{twoPtEnv(1, 1, 2, 2), twoPtEnv(0, 0, 2, 2), false},
	} {
		t.Run(strconv.Itoa(i), func(t *testing.T) {
			got := tt.env1.Covers(tt.env2)
			if got != tt.want {
				t.Errorf("got=%v want=%v", got, tt.want)
			}
		})
	}
}

func TestEnvelopeDistance(t *testing.T) {
	t.Run("empty", func(t *testing.T) {
		t.Run("both", func(t *testing.T) {
			_, ok := Envelope{}.Distance(Envelope{})
			expectFalse(t, ok)
		})
		t.Run("only one", func(t *testing.T) {
			_, ok := Envelope{}.Distance(onePtEnv(1, 2))
			expectFalse(t, ok)
			_, ok = onePtEnv(1, 2).Distance(Envelope{})
			expectFalse(t, ok)
		})
	})
	t.Run("non-empty", func(t *testing.T) {
		for i, tt := range []struct {
			env1, env2 Envelope
			want       float64
		}{
			// Pt vs pt.
			{onePtEnv(3, 0), onePtEnv(4, 0), 1},
			{onePtEnv(3, 0), onePtEnv(3, 1), 1},
			{onePtEnv(3, 0), onePtEnv(4, 1), math.Sqrt(2)},

			// Pt vs rect.
			{onePtEnv(2, 1), twoPtEnv(1, 2, 3, 4), 1},
			{onePtEnv(2, 1), twoPtEnv(2, 2, 3, 3), 1},
			{onePtEnv(2, 1), twoPtEnv(3, 2, 4, 3), math.Sqrt(2)},

			// Rect vs rect.
			{twoPtEnv(0, 0, 2, 2), twoPtEnv(1, 1, 3, 3), 0},
			{twoPtEnv(0, 0, 1, 1), twoPtEnv(2, 0, 2, 1), 1},
			{twoPtEnv(0, 0, 1, 1), twoPtEnv(0, 3, 1, 4), 2},
			{twoPtEnv(0, 0, 1, 1), twoPtEnv(2, 2, 3, 3), math.Sqrt(2)},
			{twoPtEnv(0, 2, 1, 3), twoPtEnv(2, 0, 3, 1), math.Sqrt(2)},
			{twoPtEnv(0, 0, 1, 1), twoPtEnv(1, 1, 2, 2), 0},
			{twoPtEnv(0, 1, 1, 2), twoPtEnv(1, 0, 2, 1), 0},
			{twoPtEnv(0, 0, 1, 1), twoPtEnv(1, 0, 2, 1), 0},
			{twoPtEnv(0, 0, 1, 1), twoPtEnv(0, 1, 1, 2), 0},
		} {
			t.Run(strconv.Itoa(i), func(t *testing.T) {
				got1, ok1 := tt.env1.Distance(tt.env2)
				got2, ok2 := tt.env2.Distance(tt.env1)
				expectTrue(t, ok1)
				expectTrue(t, ok2)
				expectFloat64Eq(t, got1, got2)
				expectFloat64Eq(t, got1, tt.want)
			})
		}
	})
}

func TestEnvelopeTransformXY(t *testing.T) {
	transform := func(in XY) XY {
		return XY{in.X * 1.5, in.Y * 2.5}
	}
	for i, tc := range []struct {
		input Envelope
		want  Envelope
	}{
		{Envelope{}, Envelope{}},
		{onePtEnv(1, 2), onePtEnv(1.5, 5)},
		{twoPtEnv(1, 2, 3, 4), twoPtEnv(1.5, 5, 4.5, 10)},
	} {
		t.Run(strconv.Itoa(i), func(t *testing.T) {
			got, err := tc.input.TransformXY(transform)
			expectNoErr(t, err)
			expectEnvEq(t, got, tc.want)
		})
	}
}

func BenchmarkEnvelopeTransformXY(b *testing.B) {
	input := twoPtEnv(1, 2, 3, 4)
	b.ResetTimer()
	for i := 0; i < b.N; i++ {
		_, err := input.TransformXY(func(in XY) XY {
			return XY{in.X * 1.5, in.Y * 2.5}
		})
		expectNoErr(b, err)
	}
}

func TestBoundingDiagonal(t *testing.T) {
	for i, tc := range []struct {
		env  []XY
		want string
	}{
		{
			nil,
			"GEOMETRYCOLLECTION EMPTY",
		},
		{
			[]XY{{1, 2}},
			"POINT(1 2)",
		},
		{
			[]XY{{3, 2}, {1, 4}},
			"LINESTRING(1 2,3 4)",
		},
	} {
		t.Run(strconv.Itoa(i), func(t *testing.T) {
			env, err := NewEnvelope(tc.env)
			expectNoErr(t, err)
			got := env.BoundingDiagonal()
			expectGeomEqWKT(t, got, tc.want)
		})
	}
}

<<<<<<< HEAD
func TestEnvelopeEmptyAsBox(t *testing.T) {
	_, ok := Envelope{}.AsBox()
	expectFalse(t, ok)
}

func TestEnvelopeNonEmptyAsBox(t *testing.T) {
	got, ok := twoPtEnv(1, 2, 3, 4).AsBox()
	expectTrue(t, ok)
	want := rtree.Box{MinX: 1, MinY: 2, MaxX: 3, MaxY: 4}
	expectTrue(t, got == want)
=======
func TestEnvelopeString(t *testing.T) {
	for i, tc := range []struct {
		env  Envelope
		want string
	}{
		{Envelope{}, "ENVELOPE EMPTY"},
		{twoPtEnv(1.5, 2.5, 3.5, 4.5), "ENVELOPE(1.5 2.5,3.5 4.5)"},
	} {
		t.Run(strconv.Itoa(i), func(t *testing.T) {
			got := fmt.Sprintf("%v", tc.env)
			t.Log(got)
			expectTrue(t, got == tc.want)
		})
	}
>>>>>>> eb9ca274
}<|MERGE_RESOLUTION|>--- conflicted
+++ resolved
@@ -611,7 +611,6 @@
 	}
 }
 
-<<<<<<< HEAD
 func TestEnvelopeEmptyAsBox(t *testing.T) {
 	_, ok := Envelope{}.AsBox()
 	expectFalse(t, ok)
@@ -622,7 +621,8 @@
 	expectTrue(t, ok)
 	want := rtree.Box{MinX: 1, MinY: 2, MaxX: 3, MaxY: 4}
 	expectTrue(t, got == want)
-=======
+}
+
 func TestEnvelopeString(t *testing.T) {
 	for i, tc := range []struct {
 		env  Envelope
@@ -637,5 +637,4 @@
 			expectTrue(t, got == tc.want)
 		})
 	}
->>>>>>> eb9ca274
 }