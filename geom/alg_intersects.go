package geom

import (
	"fmt"
	"math"
	"sort"
)

func hasIntersection(g1, g2 Geometry) bool {
	// TODO: Remove these early returns if possible... Doing so would force the
	// pairwise intersection functions to properly handle empty geometries.
	if g2.IsEmpty() {
		return false
	}
	if g1.IsEmpty() {
		return false
	}

	if rank(g1) > rank(g2) {
		g1, g2 = g2, g1
	}

	if g2.IsGeometryCollection() {
		gc := g2.AsGeometryCollection()
		n := gc.NumGeometries()
		for i := 0; i < n; i++ {
			g := gc.GeometryN(i)
			if g1.Intersects(g) {
				return true
			}
		}
		return false
	}

	switch {
	case g1.IsPoint():
		switch {
		case g2.IsPoint():
			return hasIntersectionPointWithPoint(g1.AsPoint(), g2.AsPoint())
		case g2.IsLine():
			return hasIntersectionPointWithLine(g1.AsPoint(), g2.AsLine())
		case g2.IsLineString():
			return hasIntersectionPointWithLineString(g1.AsPoint(), g2.AsLineString())
		case g2.IsPolygon():
			return hasIntersectionPointWithPolygon(g1.AsPoint(), g2.AsPolygon())
		case g2.IsMultiPoint():
			return hasIntersectionPointWithMultiPoint(g1.AsPoint(), g2.AsMultiPoint())
		case g2.IsMultiLineString():
			return hasIntersectionPointWithMultiLineString(g1.AsPoint(), g2.AsMultiLineString())
		case g2.IsMultiPolygon():
			return hasIntersectionPointWithMultiPolygon(g1.AsPoint(), g2.AsMultiPolygon())
		}
	case g1.IsLine():
		switch {
		case g2.IsLine():
			has, _ := hasIntersectionLineWithLine(g1.AsLine(), g2.AsLine())
			return has
		case g2.IsLineString():
			has, _ := hasIntersectionMultiLineStringWithMultiLineString(
				g1.AsLine().AsLineString().AsMultiLineString(),
				g2.AsLineString().AsMultiLineString(),
				false,
			)
			return has
		case g2.IsPolygon():
			return hasIntersectionMultiLineStringWithMultiPolygon(
				g1.AsLine().AsLineString().AsMultiLineString(),
				g2.AsPolygon().AsMultiPolygon(),
			)
		case g2.IsMultiPoint():
			return hasIntersectionLineWithMultiPoint(g1.AsLine(), g2.AsMultiPoint())
		case g2.IsMultiLineString():
			has, _ := hasIntersectionMultiLineStringWithMultiLineString(
				g1.AsLine().AsLineString().AsMultiLineString(),
				g2.AsMultiLineString(),
				false,
			)
			return has
		case g2.IsMultiPolygon():
			return hasIntersectionMultiLineStringWithMultiPolygon(
				g1.AsLine().AsLineString().AsMultiLineString(), g2.AsMultiPolygon(),
			)
		}
	case g1.IsLineString():
		switch {
		case g2.IsLineString():
			has, _ := hasIntersectionMultiLineStringWithMultiLineString(
				g1.AsLineString().AsMultiLineString(),
				g2.AsLineString().AsMultiLineString(),
				false,
			)
			return has
		case g2.IsPolygon():
			return hasIntersectionMultiLineStringWithMultiPolygon(
				g1.AsLineString().AsMultiLineString(),
				g2.AsPolygon().AsMultiPolygon(),
			)
		case g2.IsMultiPoint():
			return hasIntersectionMultiPointWithMultiLineString(
				g2.AsMultiPoint(),
				g1.AsLineString().AsMultiLineString(),
			)
		case g2.IsMultiLineString():
			has, _ := hasIntersectionMultiLineStringWithMultiLineString(
				g1.AsLineString().AsMultiLineString(),
				g2.AsMultiLineString(),
				false,
			)
			return has
		case g2.IsMultiPolygon():
			return hasIntersectionMultiLineStringWithMultiPolygon(
				g1.AsLineString().AsMultiLineString(),
				g2.AsMultiPolygon(),
			)
		}
	case g1.IsPolygon():
		switch {
		case g2.IsPolygon():
			return hasIntersectionPolygonWithPolygon(
				g1.AsPolygon(),
				g2.AsPolygon(),
			)
		case g2.IsMultiPoint():
			return hasIntersectionMultiPointWithPolygon(
				g2.AsMultiPoint(),
				g1.AsPolygon(),
			)
		case g2.IsMultiLineString():
			return hasIntersectionMultiLineStringWithMultiPolygon(
				g2.AsMultiLineString(),
				g1.AsPolygon().AsMultiPolygon(),
			)
		case g2.IsMultiPolygon():
			return hasIntersectionMultiPolygonWithMultiPolygon(
				g1.AsPolygon().AsMultiPolygon(),
				g2.AsMultiPolygon(),
			)
		}
	case g1.IsMultiPoint():
		switch {
		case g2.IsMultiPoint():
			return hasIntersectionMultiPointWithMultiPoint(
				g1.AsMultiPoint(),
				g2.AsMultiPoint(),
			)
		case g2.IsMultiLineString():
			return hasIntersectionMultiPointWithMultiLineString(
				g1.AsMultiPoint(),
				g2.AsMultiLineString(),
			)
		case g2.IsMultiPolygon():
			return hasIntersectionMultiPointWithMultiPolygon(
				g1.AsMultiPoint(),
				g2.AsMultiPolygon(),
			)
		}
	case g1.IsMultiLineString():
		switch {
		case g2.IsMultiLineString():
			has, _ := hasIntersectionMultiLineStringWithMultiLineString(
				g1.AsMultiLineString(),
				g2.AsMultiLineString(),
				false,
			)
			return has
		case g2.IsMultiPolygon():
			return hasIntersectionMultiLineStringWithMultiPolygon(
				g1.AsMultiLineString(),
				g2.AsMultiPolygon(),
			)
		}
	case g1.IsMultiPolygon():
		switch {
		case g2.IsMultiPolygon():
			return hasIntersectionMultiPolygonWithMultiPolygon(
				g1.AsMultiPolygon(),
				g2.AsMultiPolygon(),
			)
		}
	}

	panic(fmt.Sprintf("implementation error: unhandled geometry types %T and %T", g1, g2))
}

func hasIntersectionLineWithLine(n1, n2 Line) (intersects bool, dimension int) {
	// Speed is O(1), but there are multiplications involved.
	a := n1.a.XY
	b := n1.b.XY
	c := n2.a.XY
	d := n2.b.XY

	o1 := orientation(a, b, c)
	o2 := orientation(a, b, d)
	o3 := orientation(c, d, a)
	o4 := orientation(c, d, b)

	if o1 != o2 && o3 != o4 {
		return true, 0 // Point has dimension 0
	}

	if o1 == collinear && o2 == collinear {
		if (!onSegment(a, b, c) && !onSegment(a, b, d)) && (!onSegment(c, d, a) && !onSegment(c, d, b)) {
			return false, 0 // No intersection
		}

		// ---------------------
		// This block is to remove the collinear points in between the two endpoints
		abcd := [4]XY{a, b, c, d}
		pts := abcd[:]
		rth := rightmostThenHighestIndex(pts)
		pts = append(pts[:rth], pts[rth+1:]...)
		ltl := leftmostThenLowestIndex(pts)
		pts = append(pts[:ltl], pts[ltl+1:]...)
		if pts[0] == pts[1] {
			return true, 0 // Point has dimension 0
		}
		//----------------------

		return true, 1 // Line has dimension 1
	}

	return false, 0 // No intersection.
}

func hasIntersectionLineWithMultiPoint(ln Line, mp MultiPoint) bool {
	// Worst case speed is O(n), n is the number of points.
	n := mp.NumPoints()
	for i := 0; i < n; i++ {
		pt := mp.PointN(i)
		if hasIntersectionPointWithLine(pt, ln) {
			return true
		}
	}
	return false
}

func hasIntersectionMultiPointWithMultiLineString(mp MultiPoint, mls MultiLineString) bool {
	for i := 0; i < mp.NumPoints(); i++ {
		pt := mp.PointN(i)
		for j := 0; j < mls.NumLineStrings(); j++ {
			ls := mls.LineStringN(j)
			for k := 0; k < ls.NumLines(); k++ {
				ln := ls.LineN(k)
				if hasIntersectionPointWithLine(pt, ln) {
					return true
				}
			}
		}
	}
	return false
}

type mlsWithMLSIntersectsExtension struct {
	// set to true iff the intersection covers multiple points (e.g. multiple 0
	// dimension points, or at least one line segment).
	multiplePoints bool

	// If an intersection occurs, singlePoint is set to one of the intersection
	// points.
	singlePoint XY
}

func hasIntersectionMultiLineStringWithMultiLineString(
	mls1, mls2 MultiLineString, populateExtension bool,
) (
	bool, mlsWithMLSIntersectsExtension,
) {
	// A Sweep-Line-Algorithm approach is used to reduce the number of raw line
	// segment intersection tests that must be performed. A vertical sweep line
	// is swept across the plane from left to right. Two 'active' sets of
	// segments are maintained for each multi line string, corresponding to the
	// segments that intersect with the sweep line. Only segments in the active
	// sets need to be considered when checking to see if the multi line
	// strings intersect with each other.

	type side struct {
		mls         MultiLineString
		lines       []Line  // all lines from the MLS
		next        int     // index into lines
		active      intHeap // indexes into lines
		newSegments []int   // indexes into lines
	}
	var sides [2]*side
	sides[0] = &side{mls: mls1}
	sides[1] = &side{mls: mls2}

	for _, side := range sides {
		var n int
		for _, ls := range side.mls.lines {
			n += ls.NumLines()
		}
		side.lines = make([]Line, 0, n)
		for _, ls := range side.mls.lines {
			for i := 0; i < ls.NumLines(); i++ {
				ln := ls.LineN(i)
				if ln.StartPoint().X > ln.EndPoint().X {
					ln = ln.Reverse()
				}
				side.lines = append(side.lines, ln)
			}
		}
		sort.Slice(side.lines, func(i, j int) bool {
			return side.lines[i].StartPoint().X < side.lines[j].StartPoint().X
		})
		sideCopy := side // copy because we're using anon func
		side.active.less = func(i, j int) bool {
			ix := sideCopy.lines[i].EndPoint().X
			jx := sideCopy.lines[j].EndPoint().X
			return ix < jx
		}
	}

	var env Envelope
	var envPopulated bool
	for sides[0].next < len(sides[0].lines) || sides[1].next < len(sides[1].lines) {
		// Calculate the X coordinate of the next line segment(s) that will be
		// processed when sweeping left to right.
		sweepX := math.Inf(+1)
		for _, side := range sides {
			if side.next < len(side.lines) {
				sweepX = math.Min(sweepX, side.lines[side.next].StartPoint().X)
			}
		}

		// Update the active line segment sets by throwing away any line
		// segments that can no longer possibly intersect with any unprocessed
		// line segments, and adding any new line segments to the active sets.
		for _, side := range sides {
			for len(side.active.data) != 0 && side.lines[side.active.data[0]].EndPoint().X < sweepX {
				side.active.pop()
			}
			side.newSegments = side.newSegments[:0]
			for side.next < len(side.lines) && side.lines[side.next].StartPoint().X == sweepX {
				side.newSegments = append(side.newSegments, side.next)
				side.active.push(side.next)
				side.next++
			}
		}

		// Check for intersection between any new line segments, and segments
		// in the opposing active set.
		for i, side := range sides {
			other := sides[1-i]
			for _, lnIdxA := range side.newSegments {
				lnA := side.lines[lnIdxA]
				for _, lnIdxB := range other.active.data {
					lnB := other.lines[lnIdxB]
					inter := intersectLineWithLineNoAlloc(lnA, lnB)
					if inter.empty {
						continue
					}
					if !populateExtension {
						return true, mlsWithMLSIntersectsExtension{}
					}
					if inter.ptA != inter.ptB {
						return true, mlsWithMLSIntersectsExtension{
							multiplePoints: true,
							singlePoint:    inter.ptA,
						}
					}
					if !envPopulated {
						env = NewEnvelope(inter.ptA)
						envPopulated = true
					} else {
						env = env.ExtendToIncludePoint(inter.ptA)
						if env.Min() != env.Max() {
							return true, mlsWithMLSIntersectsExtension{
								multiplePoints: true,
								singlePoint:    env.Min(),
							}
						}
					}
				}
			}
		}
	}
	return envPopulated, mlsWithMLSIntersectsExtension{
		multiplePoints: false,
		singlePoint:    env.Min(),
	}
}

func hasIntersectionMultiLineStringWithMultiPolygon(mls MultiLineString, mp MultiPolygon) bool {
	if has, _ := hasIntersectionMultiLineStringWithMultiLineString(mls, mp.Boundary(), false); has {
		return true
	}

	// TODO: Pretty sure there's a bug here... What if part of the
	// MultiLineString is inside the MultiPolygon, and part of it is outside
	// the MultiPolygon?

	// Because there is no intersection of the MultiLineString with the
	// boundary of the MultiPolygon, then each LineString inside the
	// MultiLineString is either fully contained within the MultiPolygon, or
	// fully outside of it. So we just have to check any control point of each
	// LineString to see if it falls inside or outside of the MultiPolygon.
	for i := 0; i < mls.NumLineStrings(); i++ {
		for j := 0; j < mls.LineStringN(i).NumPoints(); j++ {
<<<<<<< HEAD
			pt := NewPointC(mls.LineStringN(i).PointN(j))
			return hasIntersectionPointWithMultiPolygon(pt, mp)
=======
			pt := mls.LineStringN(i).PointN(j)
			if hasIntersectionPointWithMultiPolygon(pt, mp) {
				return true
			}
>>>>>>> 6111ffee
		}
	}
	return false
}

func hasIntersectionPointWithLine(pt Point, ln Line) bool {
	// Speed is O(1) using a bounding box check then a point-on-line check.
	env := ln.Envelope()
	xy, ok := pt.XY()
	if !ok {
		return false
	}
	if !env.Contains(xy) {
		return false
	}
	lhs := (xy.X - ln.a.X) * (ln.b.Y - ln.a.Y)
	rhs := (xy.Y - ln.a.Y) * (ln.b.X - ln.a.X)
	if lhs == rhs {
		return true
	}
	return false
}

func hasIntersectionPointWithLineString(pt Point, ls LineString) bool {
	// Worst case speed is O(n), n is the number of lines.
	for i := 0; i < ls.NumLines(); i++ {
		if hasIntersectionPointWithLine(pt, ls.LineN(i)) {
			return true
		}
	}
	return false
}

func hasIntersectionMultiPointWithMultiPoint(mp1, mp2 MultiPoint) bool {
	// To do: improve the speed efficiency, it's currently O(n1*n2)
	for _, pt := range mp1.pts {
		if hasIntersectionPointWithMultiPoint(pt, mp2) {
			return true // Point and MultiPoint both have dimension 0
		}
	}
	return false
}

func hasIntersectionPointWithMultiPoint(point Point, mp MultiPoint) bool {
	// Worst case speed is O(n) but that's optimal because mp is not sorted.
	for _, pt := range mp.pts {
		if hasIntersectionPointWithPoint(point, pt) {
			return true
		}
	}
	return false
}

func hasIntersectionPointWithMultiLineString(point Point, mls MultiLineString) bool {
	n := mls.NumLineStrings()
	for i := 0; i < n; i++ {
		if hasIntersectionPointWithLineString(point, mls.LineStringN(i)) {
			// There will never be higher dimensionality, so no point in
			// continuing to check other line strings.
			return true
		}
	}
	return false
}

func hasIntersectionPointWithMultiPolygon(pt Point, mp MultiPolygon) bool {
	n := mp.NumPolygons()
	for i := 0; i < n; i++ {
		if hasIntersectionPointWithPolygon(pt, mp.PolygonN(i)) {
			// There will never be higher dimensionality, so no point in
			// continuing to check other line strings.
			return true
		}
	}
	return false
}

func hasIntersectionPointWithPoint(pt1, pt2 Point) bool {
	// Speed is O(1).
	return !pt1.IsEmpty() && !pt2.IsEmpty() && pt1.EqualsExact(pt2.AsGeometry())
}

func hasIntersectionPointWithPolygon(pt Point, p Polygon) bool {
	// Speed is O(m), m is the number of holes in the polygon.
	xy, ok := pt.XY()
	if !ok {
		return false
	}

	if pointRingSide(xy, p.ExteriorRing()) == exterior {
		return false
	}
	m := p.NumInteriorRings()
	for i := 0; i < m; i++ {
		ring := p.InteriorRingN(i)
		if pointRingSide(xy, ring) == interior {
			return false
		}
	}
	return true
}

func hasIntersectionMultiPointWithPolygon(mp MultiPoint, p Polygon) bool {
	// Speed is O(n*m), n is the number of points, m is the number of holes in the polygon.
	n := mp.NumPoints()

	for i := 0; i < n; i++ {
		pt := mp.PointN(i)
		if hasIntersectionPointWithPolygon(pt, p) {
			return true
		}
	}
	return false
}

func hasIntersectionPolygonWithPolygon(p1, p2 Polygon) bool {
	// Check if the boundaries intersect. If so, then the polygons must
	// intersect.
	b1 := p1.Boundary()
	b2 := p2.Boundary()
	if has, _ := hasIntersectionMultiLineStringWithMultiLineString(b1, b2, false); has {
		return true
	}

	// Other check to see if an arbitrary point from each polygon is inside the
	// other polygon.
	return hasIntersectionPointWithPolygon(p1.ExteriorRing().StartPoint(), p2) ||
		hasIntersectionPointWithPolygon(p2.ExteriorRing().StartPoint(), p1)
}

func hasIntersectionMultiPolygonWithMultiPolygon(mp1, mp2 MultiPolygon) bool {
	n := mp1.NumPolygons()
	for i := 0; i < n; i++ {
		p1 := mp1.PolygonN(i)
		m := mp2.NumPolygons()
		for j := 0; j < m; j++ {
			p2 := mp2.PolygonN(j)
			if hasIntersectionPolygonWithPolygon(p1, p2) {
				return true
			}
		}
	}
	return false
}

func hasIntersectionMultiPointWithMultiPolygon(pts MultiPoint, polys MultiPolygon) bool {
	n := pts.NumPoints()
	for i := 0; i < n; i++ {
		pt := pts.PointN(i)
		if hasIntersectionPointWithMultiPolygon(pt, polys) {
			return true
		}
	}
	return false
}<|MERGE_RESOLUTION|>--- conflicted
+++ resolved
@@ -385,10 +385,6 @@
 		return true
 	}
 
-	// TODO: Pretty sure there's a bug here... What if part of the
-	// MultiLineString is inside the MultiPolygon, and part of it is outside
-	// the MultiPolygon?
-
 	// Because there is no intersection of the MultiLineString with the
 	// boundary of the MultiPolygon, then each LineString inside the
 	// MultiLineString is either fully contained within the MultiPolygon, or
@@ -396,15 +392,10 @@
 	// LineString to see if it falls inside or outside of the MultiPolygon.
 	for i := 0; i < mls.NumLineStrings(); i++ {
 		for j := 0; j < mls.LineStringN(i).NumPoints(); j++ {
-<<<<<<< HEAD
 			pt := NewPointC(mls.LineStringN(i).PointN(j))
-			return hasIntersectionPointWithMultiPolygon(pt, mp)
-=======
-			pt := mls.LineStringN(i).PointN(j)
 			if hasIntersectionPointWithMultiPolygon(pt, mp) {
 				return true
 			}
->>>>>>> 6111ffee
 		}
 	}
 	return false
