--- conflicted
+++ resolved
@@ -17,11 +17,7 @@
 
 	// Check for point case:
 	if !hasAtLeast2DistinctPointsInXYs(pts) {
-<<<<<<< HEAD
-		return mustNewPointFromXY(pts[0]).AsGeometry()
-=======
 		return pts[0].AsPoint().AsGeometry()
->>>>>>> 07f23565
 	}
 
 	hull := monotoneChain(pts)
