# Changelog

## Unreleased

## v0.38.0

2022-05-27

__Special thanks to Sameera Perera and Albert Teoh for contributing to this release.__

- Add initial linear referencing methods to `LineString`. The initial methods
  are `InterpolatePoint` and `InterpolateEvenlySpacedPoints`.

- Fixes a bug in the `TransformXY` method where empty `MultiPoint` and
  `MultiLineString`s would have their coordinates type downgraded to XY.

- Add a new `DumpRings` method to the `Polygon` type, which gives the rings of
  the polygon as a slice of `LineString`s.

<<<<<<< HEAD
- Add support for `GeometryCollection`s in `Union`, `Intersection`,
  `Difference` and `SymmetricDifference`.
=======
- Uses `unsafe.Slice` for internal WKB conversions. This increases the minimum
  Go version required to use simplefeatures from 1.14 to 1.17.

>>>>>>> c7e0e969
## v0.37.0

2022-03-29

__Special thanks to Lachlan Patrick and Albert Teoh for contributing to this release.__

- Improves performance of `ForceCW` and `ForceCCW` methods by eliminating
  unneeded memory allocations.

- Adds full support for TWKB (Tiny Well Known Binary) as a serialisation format.

- Fixes a vet warning affecting Go 1.18 relating to printf verbs in tests.

- Fixes a bug in `ExactEquals` that incorrectly compares empty points of unequal
  coordinate type as being equal.

## v0.36.0

2022-01-24

__Special thanks to Lachlan Patrick and Albert Teoh for contributing to this release.__

- Eliminates redundant calls to the optional user supplied transform func during
  area calculations.

- Adds `IsCW` and `IsCCW` methods, which check if geometries have consistent
  clockwise or counterclockwise winding orientation.

## v0.35.0

2021-11-23

__Special thanks to Albert Teoh and Sameera Perera for contributing to this release.__

- Fixes spelling of "Marshaller" when referring to the interface defined in the
  `encoding/json` package.

- Adds `UnmarshalJSON` methods to each concrete geometry type
  (`GeometryCollection`, `Point`, `MultiPoint`, `LineString`,
  `MultiLineString`, `Polygon`, `MultiPolygon`). This causes these types to
  implement the `encoding/json.Unmarshaler` interface. GeoJSON can now be
  unmarshalled directly into a concrete geometry type.

- Uses the `%w` verb for wrapping errors internally. Note that simplefeatures
  does not yet currently expose any sentinel errors or error types.

- **Breaking change**: Changes the `Simplify` package level function to become
  a method on the `Geometry` type. Users upgrading can just change function
  invocations that look like `simp, err := geom.Simplify(g, tolerance)` to
  method invocations that look like `simp, err := g.Simplify(tolerance)`.

- Adds `Simplify` methods to the concrete geometry types `LineString`,
  `MultiLineString`, `Polygon`, `MultiPolygon`, and `GeometryCollection`. These
  methods may be used if one of these concrete geometries is to be simplified,
  rather than converting to a `Geometry`, calling `Simplify`, then converting
  back to the concrete geometry type.

- Fixes a bug in Simplify where invalid interior rings would be omitted rather
  than producing an error.

- Adds a wrapper in the `geos` package for the `GEOSMakeValid_r` function
  (exposed as `MakeValid`).

## v0.34.0

2021-11-02

__Special thanks to Albert Teoh for contributing to this release.__

- **Breaking change**: Renames the `AsFoo` methods of the Geometry type to
  `MustAsFoo` (where `Foo` is a concrete geometry type such as `Point`). This
  follows the go convention that methods and functions prefixed with Must may
  panic if preconditions are not met. Note that there's no change in behaviour
  here, it's simply a rename (these methods previously panicked). Users may
  resolve this breaking change by just updating the names of any `AsFoo`
  methods they are calling to `MustAsFoo`.

- **Breaking change**: Adds new methods named `AsFoo` to the Geometry type.
  These methods have the signature `AsFoo() (Foo, bool)`. The boolean return
  value indicates if the conversion was successful or not. These methods are
  useful because they allow concrete geometries to be extracted from a Geometry
  value, with the concrete type for the `Is` and `As` call only specified once.
  Users now just have to call `AsFoo`, and can then check the flag. This helps
  to eliminate the class of bugs there the type specified with `IsFoo`
  erroneously differs from the type specified by `AsFoo`.

## v0.33.1

2021-10-14

__Special thanks to Albert Teoh for contributing to this release.__

- Adds a new method `MinMaxXYs (XY, XY, bool)` to the `Envelope` type. The
  first two return values are the minimum and maximum XY values in the
  envelope, and the third return value indicates whether or not the first two
  are defined (they are only defined for non-empty envelopes).

## v0.33.0

2021-10-11

__Special thanks to Albert Teoh for contributing to this release.__

- **Breaking change**: The `Envelope` type can now be an empty envelope.
  Previously, it was only able to represent a rectangle with some area, a
  horizontal or vertical line, or a single point. Its `AsGeometry` returns
  an empty `GeometryCollection` in the case where it's empty. The result of
  `AsGeometry` is unchanged for non-empty envelopes.

- **Breaking change**: The `NewEnvelope` function signature has changed. It now
  accepts a slice of `geom.XY` as the sole argument. The behaviour of the
  function is the same as before, except that if no XY values are provided then
  an empty envelope is returned without error.

- **Breaking change**: The `Envelope` type's `EnvelopeFromGeoms` method has
  been removed. To replicate the behaviour of this method, users can construct
  a `GeometryCollection` and call its `Envelope` method.

- **Breaking change**: The `Envelope` type's `Min`, `Max`, and `Center` methods
  now return `Point`s rather than `XY`s. When the envelope is empty, `Min`,
  `Max`, and `Center` return empty points.

- **Breaking change**: The `Envelope` type's `Distance` method now returns
  `(float64, bool)` rather than `float64`. The returned boolean is only true if
  the distance between the two envelopes is defined (i.e. when they are both
  non-empty).

- **Breaking change**: The `Envelope` method on the `Geometry`,
  `GeometryCollection`, `Point`, `LineString`, `Polygon`, `MultiPoint`,
  `MultiLineString`, and `MultiPolygon` types now return `Envelope` instead of
  `(Envelope, bool)`. The empty vs non-empty status is encoded inside the
  envelope instead of via an explicit boolean.

- The `Envelope` type now has `IsEmpty`, `IsPoint`, `IsLine`, and
  `IsRectanagle` methods. These correspond to the 4 possible envelope
  categories.

## v0.32.0

2021-09-08

__Special thanks to Albert Teoh for contributing to this release.__

- **Breaking change**: Consolidates `MultiPoint` constructors and simplifies
  `MultiPoint` internal representation. Removes the `BitSet` type, previously
  used for `MultiPoint` construction. Removes the `NewMultiPointFromPoints` and
  `NewMultiPointWithEmptyMask` functions. Modifies the `NewMultiPoint` function
  to accept a slice of `Point`s rather than a `Sequence`.

- **Breaking change**: Consolidates `Point` construction. Removes the
  `NewPointFromXY` function. It is replaced by a new `AsPoint` method on the
  `XY` type.

- Refactors internal test helpers.

- Adds linting to CI using `golangci-lint`.

- **Breaking change**: Renames geometry constructors for consistency.
  `NewPolygonFromRings` is renamed to `NewPolygon`.
  `NewMultiLineStringFromLineStrings` is renamed to `NewMultiLineString`.
  `NewMultiPolygonFromPolygons` is renamed to `NewMultiPolygon`.

- **Breaking change**: Adds checks for anomalous `float64` values (NaN and +/-
  infinity) during geometry construction.

	- The `NewPoint` function now returns `(Point, error)` rather than `Point`.
	  The returned error is non-nil when the inputs contain anomalous values.

	- The `NewLineString` function's signature doesn't change, but now returns
	  a non-nil error if the input `Sequence` contains anomalous values.

	- The `OmitInvalid` constructor option now has implications when
	  constructing `Point` and `MultiPoint` types.

	- The `NewEnvelope` function now returns `(Envelope, error)` rather than
	  `Envelope`. The returned error is non-nil when when the input XYs contain
	  anomalous values.

	- The `Envelope` type's `ExtendToIncludePoint` method is renamed to
	  `ExtendToIncludeXY` (better matching its argument type). It now returns
	  `(Envelope, erorr)` rather than `Envelope`. The returned error is non-nil
	  if the inputs contain any anomalous values.

	- The `Envelope` type's `ExpandBy` method is removed due to its limited
	  utility and complex interactions with anomalous values.

## v0.31.0

2021-08-09

__Special thanks to Albert Teoh for contributing to this release.__

- Fixes some minor linting (and other similar) issues identified by Go Report
  Card.

- Adds a new `DumpCoordinates` method to geometry types. This method returns a
  `Sequence` containing all of the control points that define the geometry.

- Adds a new `Summary` method to all geometry types. This method gives a short
  and human readable summary of geometry values. The summary includes the
  geometry type, coordinates type, and component cardinalities where
  appropriate (e.g. number of rings in a polygon).

- Adds a new `String` method to all geometry types, implementing the
  `fmt.Stringer` interface. The method returns the same string as that returned
  by the `Summary` method.

- Adds a new `NumRings` method to the `Polygon` type. This method gives the
  total number of rings that make the polygon.

## v0.30.0

2021-07-18

- Adds `Dump` methods to `Geometry`, `MultiPoint`, `MultiLineString`,
  `MultiPolygon`, and `GeometryCollection` types. These methods break down
  composite geometries into their constituent non-multi type parts (i.e.
  `Points`, `LineStrings`, and `Polygons`) and return them as a slice.

- Fixes a bug in the `BitSet` data structure. This data structure is used to
  specify which Points within a MultiPoint are empty during manual
  construction.

## v0.29.0

2021-07-04

- Modifies error string formatting to be more consistent. Errors should treated
  opaquely by users, so this change is only cosmetic.

- Modifies the GEOS wrapper functions for testing spatial relationships between
  geometries to use direct pass through to their GEOS equivalents. These
  functions are `Equals`, `Disjoint`, `Touches`, `Contains`, `Covers`,
  `Intersects`, `Within`, `CoveredBy`, `Crosses`, and `Overlaps` (all in the
  `geos` package). Previously, these functions passed through to
  `GEOSRelatePattern_r` (which calculates a DE-9IM Intersection Matrix), and
  the intersection relationship was calculated in Go afterwards. Using a more
  direct passthrough allows the GEOS library to make better optimisations in
  same case.

## v0.28.1

2021-05-14

- Modifies the `Simplify` function to use an iterative rather than recursive
  approach. This prevents crashes for complex geometries.

## v0.28.0

2021-05-14

- Reimplements the `ConvexHull` operation using a more robust and numerically
  stable algorithm. The new algorithm is the Monotone Chain algorithm (also
  known as Andrew's Algorithm).

- Adds a new `Simplify` function that simplifies geometries using the Ramer
  Douglas Peucker algorithm.

## v0.27.0

2021-04-11

- Changes the `Boundary` method to use GEOS style behaviour rather than PostGIS
  style behaviour for empty geometries. This means that `Boundary` now always
  returns a consistent geometry type.

- Adds back the RTree `Insert` and `Delete` methods. These were previously
  removed in v0.25.1.

- Adds `Scan` methods to each concrete geometry type, so that that they
  implement the `database/sql.Scanner` interface.

## v0.26.0

2021-02-19

- Adds a `Relate` top level function, which calculates the DE-9IM matrix
  describing the relationship between two geometries.

- Adds named spatial predicate top level functions, implemented in terms of
  DE-9IM matches. These are `Equals`, `Intersects`, `Disjoint`, `Contains`,
  `CoveredBy`, `Covers`, `Overlaps`, `Touches`, `Within`, and `Crosses`.

## v0.25.1

2021-01-31

- Fixes a noding bug in DCEL operations (`Intersection`, `Union`, `Difference`,
  and `SymmetricDifference`) that occasionally caused a panic.

- Changes the strategy for joining together geometries in DCEL operations using
  "ghost lines". Geometries were previously joining using a naive radial line
  approach, but are now joining using a euclidean minimum spanning tree. This
  greatly reduces the number of additional crossing control points introduced
  by DCEL operations.

## v0.25.0

2020-12-31

- Internal refactor for WKT unmarshalling to simplify error handling.

- Performance improvements for Polygon validation (quicker 'ring in ring' check).

- Performance improvements for the LineString IsSimple method.

- Performance improvements for MultiPoint/MultiPoint intersection check.

- Adds a `Nearest` method to `RTree`, which finds the nearest entry to a given
  box.

- Performance improvements to the `Distance` and `Intersection` functions,
  based on conditionally swapping the order of the inputs.

- Adds a `Count` method to `RTree`, which gives the number of entries in the
  tree.

- Performance improvements to the MultiLineString IsSimple method.

- Performance improvements to set operations (Union, Intersection, Difference,
  SymmetricDifference).

## v0.24.0

2020-12-07

- More optimisations for DCEL operations (`Intersection`, `Union`,
  `Difference`, and `SymmetricDifference`). The improvements result in a 25%
  speed improvement.

- **Breaking change**: `Intersects` is now a top level function rather than a
  method. This is to make it consistent with other operations that act on two
  geometries.

- **Breaking change**: `ExactEquals` is now a top level function rather than a
  method. This is to make it consistent with other operations that act on two
  geometries. It was also renamed from `EqualsExact` to `ExactEquals`. This is
  inconsistent with the corresponding function in GEOS, but reads more
  fluently.

## v0.23.0

2020-12-02

- Improvements for DCEL operations (`Intersection`, `Union`, `Difference`, and
  `SymmetricDifference`). Some improvements simplify data structures and
  algorithms, and other improvements increase performance (~2x speedup).

- Fixes a compiler warning in the `geos` package.

- Internal refactor of WKB error handling to mirror the error handling strategy
  used for WKT.

## v0.22.0

2020-10-30

- Add `Intersection`, `Union`, `Difference`, and `SymmetricDifference`
  operations.

## v0.21.0

2020-10-30

- Add a `Distance` function that calculates the shortest Euclidean distance
  between two geometries.

## v0.20.0

2020-08-10

- Add area calculation options (there are initially 2 options). The first
  option causes the area calculation to return the signed area. This replaces
  the `SignedArea` methods, and so is a breaking change. The second area allows
  the geometries to be transformed inline with the area calculation.

- Add `ForceCW` and `ForceCCW` methods. These methods force areal geometries to
  have consistent winding order (orientation).

- Fix a bug in the convex hull algorithm that causes a crash in some rare
  scenarios involving almost collinear points.

- Add GEOS Buffer option wrappers. The following options are now wrapped:
  
    - The number of line segments used to represent curved parts of buffered
      geometries.

    - End-cap style (round, flat, square).

    - Join style (round, mitre, bevel).

- Add a new constructor option `OmitInvalid`. This option causes invalid
  geometries to be replaced with empty geometries upon construction rather than
  giving an error.

## v0.19.0

2020-06-27

- Fix a bug where constructor options were ignored in GeoJSON unmarshalling.

- Performance improvements to geometry validations and the Intersects
  operation (due to improvements to point-in-ring operations and RTree bulk
loading).

## v0.18.0

2020-05-30

- Improve R-Tree delete operation performance.

- Fix a bug in MultiPolygon validation.

## v0.17.0

2020-05-17

- Improve the performance of R-Tree operations (with flow on improvements to
  many algorithms, including geometry validation).

- Add a Delete method to the R-Tree implementation.

- Improve the numerical stability of the centroid calculation algorithm.

- Add a method to the R-Tree to find the boxes nearest to another box.

- Add a wrapper for the GEOS Relate function (which returns a DE-9IM code).

## v0.16.0

2020-05-08

- Add wrappers for the GEOS Difference and Symmetric Difference algorithms.

- Implement the Point On Surface algorithm, which finds a point on the interior
  of a Polygon or Polygon. This algorithm is extended to also work with point
and linear geometries.

- Improve performance of WKB marshalling and unmarshalling.

- Alters the `UnmarshalWKT` function to accept a `string` rather than an
  `io.Reader`. A new function `UnmarshalWKTFromReader` has been added that
accepts a reader. This makes the WKT interface more consistent with the WKB
interface.

## v0.15.0

2020-04-27

- Allow geometry constructor options to be passed to GEOS operations that
  produce geometries.

- Improve performance for MultiPolygon validation in cases where the child
  polygons touch at many points.

## v0.14.0

2020-04-20

- Adds an R-Tree data structure (new package,
  `github.com/peterestace/simplefeatures/rtree`). The implementation follows
the approach outlined in [R-Trees - A Dynamic Index Structure For Spatial
Searching](http://www-db.deis.unibo.it/courses/SI-LS/papers/Gut84.pdf).

- Improves some nasty worst-case performance behaviour for Polygon and
  MultiPolygon validation.

## v0.13.0

2020-04-13

- Removes the `Line` type. This was done in order to better align
  simplefeatures with the OGC Simple Feature Access specification, and allows
many edge cases in the code to be removed. Users previously using the `Line`
type should use the `LineString` type instead.

- Adds an explicit `GeometryType` type, which represents one of the 7 types of
  geometry (Point, LineString, Polygon, MultiPoint, MultiLineString,
MultiPolygon, and GeometryCollection). The `Type` method now returns a
`GeometryType` rather than a `string`.

## v0.12.0

2020-04-11

- Removes redundant PostGIS reference implementation tests, improving CI speed.

- Overhauls WKB and WKT interfaces. These now return `[]byte` and `string`
  respectively, rather than writing to a supplied `io.Writer`.

- Removes the `IsValid` method. If users want to know if a geometry is valid or
  not, they should check for an error when geometries are constructed.

- Unexports the partially implemented `Intersection` method. It will be
  reexported once the feature is complete.

- Fixes a memory related bug in the `github.com/peterstace/simplefeatures/geos`
  package.

- Adds a wrapper for the GEOS simplify function.

- Simplifies the `github.com/peterstace/simplefeatures/geos` package by not
  exporting the 'handle' concept. The package now just exposes standalone
functions.

## v0.11.0

2020-04-05

- Adds a new package `github.com/peterstace/simplefeatures/geos` that wraps the
  [GEOS](https://github.com/libgeos/geos) library. The following functions are
wrapped: Equals, Disjoint, Touches, Contains, Covers, Intersects, Within,
CoveredBy, Crosses, Overlaps, Union, Intersection, and Buffer.

## v0.10.1

2020-03-24

- Adds documentation comments to all exported symbols.

## v0.10.0

2020-03-20

- Adds support to geometries for Z (3D) and M (Measure) values. This includes
  many breaking changes, primarily around geometry constructor functions.

## v0.9.0:

2020-03-03

__Special thanks to Frank Sun and Peter Jones for contributing to this release.__

- Fixes a bug in the intersects predicate between `MultiLineString` and
  `MultiPolygon`.

- Removes the `EmptySet` type. The `Point`, `LineString`, and `Polygon` types
  can now represent empty geometries.

- Adds the `GeometryType` method, which returns a string representation of the
  geometry type (e.g. returns `"LineString"` for the `LineString` geometries).

- Adds support to store empty `Point` geometries within `MultiPoint`
  geometries.

- Simplifies geometry constructor options by removing the
  `DisableExpensiveValidations` option.

- Removes the `Equals` predicate (which was only implemented for a small
  proportion of geometry type pairs).

- Modifies the `TransformXY` methods to return their own concrete geometry
  type.

## v0.8.0

2020-02-20

__Special thanks to Lachlan Patrick for contributing to this release.__

- Adds a `Length` implementation for the `Geometry` type.

- Modifies the `Boundary` for concrete geometry types to return a concrete
  geometry type (rather than the generic `Geometry` type).

- Modifies the Fuzz Tests to use batching.

- Fixes a bug in the `IsSimple` method for `MultiLineString`.

- Adds `Centroid` implementations for all geometry types.

- Adds a new suite of reference implementation tests using `libgeos`.

## v0.7.0

2020-01-24

- Fixes a deficiency where `LineString` would not retain coincident adjacent
  points.

- Adds two new methods to `LineString`. `NumLines` gives the number of `Line`
  segments making up the `LineString`, and `LineN` allows access to those
`Line` segments.

- Reduces the memory required to store a `LineString`.

## v0.6.0

2020-01-21

__Special thanks to Lachlan Patrick for contributing to this release.__

- Adds `Reverse` methods, which reverses the order of each geometry's control
  points.

- Adds `SignedArea` methods, which calculate the signed area of geometries. The
  signed area takes into consideration winding order, and produces either a
negative or positive result for non-empty areal geometries.

## v0.5.0

2020-01-17

- Fixes a bug where polygons with nested rings would erroneously be reported as
  valid.

- Performance improvements have been made to `Polygon` and `MultiPolygon`
  validation. The algorithms used now have sub-quadratic time complexity, and
memory allocations have been significantly reduced.

## v0.4.0

2020-01-07

- The `Geometry` interface has been replaced with a concrete type also named
  `Geometry`. This new type holds exactly one geometry value (one of
`EmptySet`, `Point`, `Line`, `LineString`, `Polygon`, `MultiPoint`,
`MultiLineString`, `MultiPolygon`, `GeometryCollection`. The `AnyGeometry` type
has been removed (`Geometry` can be used instead).

## v0.3.0

2020-01-07

- A Linesweep algorithm is now used for the `Intersects() bool` implementation
  between line types (`Line`, `LineString`, `MultiLineString`). This reduces
the computational complexity from quadratic time to linearithmic time.

## v0.2.0

2019-12-24

- The `Intersects` method is now implemented for all geometry pairs. The method
  signature has been changed to no longer return an error (errors were only
returned for unimplemented geometry pairs).

## v0.1.0

2019-12-02

__Special thanks to Lachlan Patrick and Den Tsou for contributing to this release.__

Initial tagged version.<|MERGE_RESOLUTION|>--- conflicted
+++ resolved
@@ -1,6 +1,9 @@
 # Changelog
 
 ## Unreleased
+
+- Add support for `GeometryCollection`s in `Union`, `Intersection`,
+  `Difference` and `SymmetricDifference`.
 
 ## v0.38.0
 
@@ -17,14 +20,9 @@
 - Add a new `DumpRings` method to the `Polygon` type, which gives the rings of
   the polygon as a slice of `LineString`s.
 
-<<<<<<< HEAD
-- Add support for `GeometryCollection`s in `Union`, `Intersection`,
-  `Difference` and `SymmetricDifference`.
-=======
 - Uses `unsafe.Slice` for internal WKB conversions. This increases the minimum
   Go version required to use simplefeatures from 1.14 to 1.17.
 
->>>>>>> c7e0e969
 ## v0.37.0
 
 2022-03-29
