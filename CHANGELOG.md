--- conflicted
+++ resolved
@@ -4,16 +4,14 @@
 
 YYYY-MM-DD
 
-<<<<<<< HEAD
 - Adds new `Densify` methods on each concrete geometry types that add
   additional linearly interpolated control points such that the distance
   between any two consecutive control points is at most a fixed distance. This
   can be useful when transforming geometries from one projection to another.
-=======
+
 - Adds a new method `SnapToGrid` to each concrete geometry type. The method
   returns a copy of the geometry with its control points snapped to a base 10
   grid.
->>>>>>> b9997a5c
 
 ## v0.47.0
 
